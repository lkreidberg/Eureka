--- conflicted
+++ resolved
@@ -7,7 +7,6 @@
 from astropy.nddata import CCDData
 from astropy.stats import SigmaClip
 from photutils import MMMBackground, MedianBackground, Background2D
-from astropy.io import fits
 import os
 
 from ..lib import clipping
@@ -21,16 +20,10 @@
 
     Parameters
     ----------
-<<<<<<< HEAD
-    data : DataClass
-        Data object containing data, uncertainty, and variance arrays in units
-        of MJy/sr or DN/s.
+    data : Xarray Dataset
+        Dataset object containing data, uncertainty, and variance arrays in
+        units of MJy/sr or electrons.
     meta : eureka.lib.readECF.MetaClass
-=======
-    data:   Xarray Dataset
-        Dataset object containing data, uncertainty, and variance arrays in units of MJy/sr or electrons.
-    meta:   MetaClass
->>>>>>> 6f992b8c
         The metadata object.
     log : logedit.Logedit
         The open log in which notes from this step can be added.
@@ -39,13 +32,8 @@
 
     Returns
     -------
-<<<<<<< HEAD
-    data : DataClass
-        Data object containing background subtracted data.
-=======
-    data:   Xarray Dataset
+    data : Xarray Dataset
         Dataset object containing background subtracted data.
->>>>>>> 6f992b8c
 
     Notes
     -----
@@ -56,10 +44,6 @@
     - Apr 20, 2022 Kevin Stevenson
         Convert to using Xarray Dataset
     """
-<<<<<<< HEAD
-=======
-
->>>>>>> 6f992b8c
     # Load instrument module
     if meta.inst == 'miri':
         from . import miri as inst
@@ -90,15 +74,10 @@
         return
 
     # Compute background for each integration
-<<<<<<< HEAD
     log.writelog('  Performing background subtraction',
                  mute=(not meta.verbose))
-    data.subbg = np.zeros((data.subdata.shape))
-=======
-    log.writelog('  Performing background subtraction', mute=(not meta.verbose))
-    data['bg'] = (['time','y','x'], np.zeros(data.flux.shape))
+    data['bg'] = (['time', 'y', 'x'], np.zeros(data.flux.shape))
     data['bg'].attrs['flux_units'] = data['flux'].attrs['flux_units']
->>>>>>> 6f992b8c
     if meta.ncpu == 1:
         # Only 1 CPU
         iterfn = range(meta.int_start, meta.n_int)
@@ -109,18 +88,14 @@
             if meta.inst == 'niriss':
                 writeBG(inst.fit_bg(data, meta, n, isplots))
             elif meta.inst == 'wfc3':
-<<<<<<< HEAD
-                writeBG_WFC3(inst.fit_bg(data.subdata[n], data.submask[n],
-                                         data.subv0[n], data.subvariance[n],
+                writeBG_WFC3(inst.fit_bg(data.flux[n].values,
+                                         data.mask[n].values,
+                                         data.v0[n].values,
+                                         data.variance[n].values,
                                          n, meta, isplots))
             else:
-                writeBG(inst.fit_bg(data.subdata[n], data.submask[n], n, meta,
-                                    isplots))
-=======
-                writeBG_WFC3(inst.fit_bg(data.flux[n].values, data.mask[n].values, data.v0[n].values, data.variance[n].values, n, meta, isplots))
-            else:
-                writeBG(inst.fit_bg(data.flux[n].values, data.mask[n].values, n, meta, isplots))
->>>>>>> 6f992b8c
+                writeBG(inst.fit_bg(data.flux[n].values, data.mask[n].values,
+                                    n, meta, isplots))
     else:
         # Multiple CPUs
         pool = mp.Pool(meta.ncpu)
@@ -131,32 +106,26 @@
         if meta.inst == 'niriss':
             for n in range(meta.int_start, meta.n_int):
                 args_list.append((data, meta, n, isplots))
-<<<<<<< HEAD
             jobs = [pool.apply_async(func=inst.fit_bg, args=(*args,),
                                      callback=writeBG) for args in args_list]
         elif meta.inst == 'wfc3':
-            # The WFC3 background subtraction needs a few more
-            # inputs and outputs
+            # The WFC3 background subtraction needs a few more inputs
+            # and outputs
             jobs = [pool.apply_async(func=inst.fit_bg,
-                                     args=(data.subdata[n], data.submask[n],
-                                           data.subv0[n], data.subvariance[n],
-                                           n, meta, isplots,),
+                                     args=(data.flux[n].values,
+                                           data.mask[n].values,
+                                           data.v0[n].values,
+                                           data.variance[n].values, n, meta,
+                                           isplots,),
                                      callback=writeBG_WFC3)
                     for n in range(meta.int_start, meta.n_int)]
         else:
             jobs = [pool.apply_async(func=inst.fit_bg,
-                                     args=(data.subdata[n], data.submask[n],
+                                     args=(data.flux[n].values,
+                                           data.mask[n].values,
                                            n, meta, isplots,),
                                      callback=writeBG)
                     for n in range(meta.int_start, meta.n_int)]
-=======
-            jobs = [pool.apply_async(func=inst.fit_bg, args=(*args,), callback=writeBG) for args in args_list]
-        elif meta.inst =='wfc3':
-            # The WFC3 background subtraction needs a few more inputs and outputs
-            jobs = [pool.apply_async(func=inst.fit_bg, args=(data.flux[n].values, data.mask[n].values, data.v0[n].values, data.variance[n].values, n, meta, isplots,), callback=writeBG_WFC3) for n in range(meta.int_start,meta.n_int)]
-        else:
-            jobs = [pool.apply_async(func=inst.fit_bg, args=(data.flux[n].values, data.mask[n].values, n, meta, isplots,), callback=writeBG) for n in range(meta.int_start,meta.n_int)]
->>>>>>> 6f992b8c
         pool.close()
         iterfn = jobs
         if meta.verbose:
@@ -166,23 +135,7 @@
 
     # 9.  Background subtraction
     # Perform background subtraction
-<<<<<<< HEAD
-    data.subdata -= data.subbg
-
-    if hasattr(meta, 'save_bgsub') and meta.save_bgsub:
-        log.writelog('  Saving background subtracted FITS file',
-                     mute=(not meta.verbose))
-        new_filename = data.filename.split(os.sep)[-1]
-        new_folder = os.path.join(meta.outputdir, 'bgsub_FITS')
-        if not os.path.isdir(new_folder):
-            os.mkdir(new_folder)
-        new_filename = os.path.join(new_folder, new_filename)
-        with fits.open(data.filename) as file:
-            file["SCI"].data = data.subdata
-            file.writeto(new_filename)
-=======
     data['flux'] -= data.bg
->>>>>>> 6f992b8c
 
     return data
 
@@ -485,15 +438,8 @@
 
 
 def bkg_sub(img, mask, sigma=5, bkg_estimator='median',
-<<<<<<< HEAD
             box=(10, 2), filter_size=(1, 1)):
     """Completes a step for fitting a 2D background model.
-=======
-            box=(10,2), filter_size=(1,1)):
-    """
-    Completes a step for fitting a 2D background
-    model.
->>>>>>> 6f992b8c
 
     Parameters
     ----------
@@ -521,11 +467,7 @@
     """
     sigma_clip = SigmaClip(sigma=sigma)
 
-<<<<<<< HEAD
     if bkg_estimator.lower() == 'mmmbackground':
-=======
-    if bkg_estimator.lower()=='mmmbackground':
->>>>>>> 6f992b8c
         bkg = MMMBackground()
     elif bkg_estimator.lower() == 'median':
         bkg = MedianBackground()
@@ -544,11 +486,7 @@
 
     Parameters
     ----------
-<<<<<<< HEAD
     isplots : bool; optional
-=======
-    isplots : bool, optional
->>>>>>> 6f992b8c
        Plots intermediate steps for the background fitting routine.
        Default is False.
 
@@ -582,7 +520,6 @@
                                            linspace=[-200, 200])
         # removal from order
         rm_crs[i] = clipping.gauss_removal(rm_crs[i], order_mask,
-<<<<<<< HEAD
                                            linspace=[-10, 10], where='order')
 
         b1 = bkg_sub(rm_crs[i],  order_mask, bkg_estimator='median', sigma=4,
@@ -591,22 +528,6 @@
 
         bkg_subbed[i] = (rm_crs[i]-b1)-b2
 
-=======
-                                           linspace=[-10,10], where='order') # removal from order
-
-
-        b1 = bkg_sub(rm_crs[i],
-                     order_mask,
-                     bkg_estimator='median', sigma=4, box=(10,5), filter_size=(2,2))
-        b2 = bkg_sub(rm_crs[i]-b1,
-                     order_mask,
-                     sigma=3,
-                     bkg_estimator='median')
-
-        bkg_subbed[i] = (rm_crs[i]-b1)-b2
-
-
->>>>>>> 6f992b8c
     data.bkg_removed = bkg_subbed
 
     return data