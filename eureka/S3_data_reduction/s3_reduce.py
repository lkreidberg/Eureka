#! /usr/bin/env python

# Generic Stage 3 reduction pipeline

"""
# Proposed Steps
# -------- -----
# 1.  Read in all data frames and header info from Stage 2 data products DONE
# 2.  Record JD and other relevant header information DONE
# 3.  Apply light-time correction (if necessary) DONE
# 4.  Calculate trace and 1D+2D wavelength solutions (if necessary)
# 5.  Make flats, apply flat field correction (Stage 2)
# 6.  Manually mask regions DONE
# 7.  Compute difference frames OR slopes (Stage 1)
# 8.  Perform outlier rejection of BG region DONE
# 9.  Background subtraction DONE
# 10. Compute 2D drift, apply rough (integer-pixel) correction
# 11. Full-frame outlier rejection for time-series stack of NDRs
# 12. Apply sub-pixel 2D drift correction
# 13. Extract spectrum through summation DONE
# 14. Compute median frame DONE
# 15. Optimal spectral extraction DONE
# 16. Save Stage 3 data products
# 17. Produce plots DONE
"""

import os, time
import numpy as np
import shutil
from . import optspex
from . import plots_s3
from . import background as bg
from ..lib import logedit
from ..lib import readECF as rd
from ..lib import manageevent as me
from ..lib import astropytable
from ..lib import util
<<<<<<< HEAD
from . import plots_s3, source_pos

=======
from . import bright2flux as b2f
from importlib import reload
reload(b2f)
>>>>>>> ae486b7b
reload(optspex)
reload(bg)


class MetaClass:
    def __init__(self):
        # initialize Univ
        # Univ.__init__(self)
        # self.initpars(ecf)
        # self.foo = 2
        return


class DataClass:
    def __init__(self):
        # initialize Univ
        # Univ.__init__(self)
        # self.initpars(ecf)
        # self.foo = 2
        return


def reduceJWST(eventlabel):
    '''
    Reduces data images and calculated optimal spectra.

    Parameters
    ----------
    eventlabel  : str, Unique label for this dataset

    Returns
    -------
    meta          : Metadata object
    data         : Data object

    Remarks
    -------


    History
    -------
    Written by Kevin Stevenson      May 2021

    '''

    t0 = time.time()

    # Initialize metadata object
    meta = MetaClass()
    meta.eventlabel = eventlabel

    # Initialize data object
    data = DataClass()

    # Create directories for Stage 3 processing
    datetime = time.strftime('%Y-%m-%d_%H-%M-%S')
    meta.workdir = 'S3_' + datetime + '_' + meta.eventlabel
    if not os.path.exists(meta.workdir):
        os.makedirs(meta.workdir)
    if not os.path.exists(meta.workdir + "/figs"):
        os.makedirs(meta.workdir + "/figs")

    # Load Eureka! control file and store values in Event object
    ecffile = 'S3_' + eventlabel + '.ecf'
    ecf = rd.read_ecf(ecffile)
    rd.store_ecf(meta, ecf)

    # Load instrument module
    exec('from . import ' + meta.inst + ' as inst', globals())
    reload(inst)

    # Open new log file
    meta.logname = './' + meta.workdir + '/S3_' + meta.eventlabel + ".log"
    log = logedit.Logedit(meta.logname)
    log.writelog("\nStarting Stage 3 Reduction")

    # Create list of file segments
    meta = util.readfiles(meta)
    num_data_files = len(meta.segment_list)
    log.writelog(f'\nFound {num_data_files} data file(s) ending in {meta.suffix}.fits')

    stdspec = np.array([])
    # Loop over each segment
    # Only reduce the last segment/file if testing_S3 is set to True in ecf
    if meta.testing_S3:
        istart = num_data_files - 1
    else:
        istart = 0
    for m in range(istart, num_data_files):
        # Report progress

        # Read in data frame and header
        log.writelog(f'Reading file {m + 1} of {num_data_files}')
        data = inst.read(meta.segment_list[m], data)
        # Get number of integrations and frame dimensions
        meta.n_int, meta.ny, meta.nx = data.data.shape
        # Locate source postion
        meta.src_ypos = source_pos.source_pos(data.data, meta, m, header=('SRCYPOS' in data.shdr))
        # Trim data to subarray region of interest
        data, meta = util.trim(data, meta)
        # Create bad pixel mask (1 = good, 0 = bad)
        # FINDME: Will want to use DQ array in the future to flag certain pixels
        data.submask = np.ones(data.subdata.shape)

        # Convert flux units to electrons (eg. MJy/sr -> DN -> Electrons)
        data, meta = b2f.convert_to_e(data, meta, log)

        # Check if arrays have NaNs
        data.submask = util.check_nans(data.subdata, data.submask, log)
        data.submask = util.check_nans(data.suberr, data.submask, log)
        data.submask = util.check_nans(data.subv0, data.submask, log)

        # Manually mask regions [colstart, colend, rowstart, rowend]
        if hasattr(meta, 'manmask'):
            log.writelog("  Masking manually identified bad pixels")
            for i in range(len(meta.manmask)):
                ind, colstart, colend, rowstart, rowend = meta.manmask[i]
                data.submask[rowstart:rowend, colstart:colend] = 0

        # Perform outlier rejection of sky background along time axis
        log.writelog('  Performing background outlier rejection')
        meta.bg_y1 = int(meta.src_ypos - meta.bg_hw)
        meta.bg_y2 = int(meta.src_ypos + meta.bg_hw)
        data = inst.flag_bg(data, meta)

        data = bg.BGsubtraction(data, meta, log, meta.isplots_S3)

        # Calulate drift2D
        # print("Calculating 2D drift...")

        # print("Performing rough, pixel-scale drift correction...")

        # Outlier rejection of full frame along time axis
        # print("Performing full-frame outlier rejection...")

        if meta.isplots_S3 >= 3:
            for n in range(meta.n_int):
                # make image+background plots
                plots_s3.image_and_background(data, meta, n)

        # print("Performing sub-pixel drift correction...")

        # Select only aperture region
        ap_y1 = int(meta.src_ypos - meta.spec_hw)
        ap_y2 = int(meta.src_ypos + meta.spec_hw)
        data.apdata  = data.subdata[:, ap_y1:ap_y2]
        data.aperr   = data.suberr[:, ap_y1:ap_y2]
        data.apmask  = data.submask[:, ap_y1:ap_y2]
        data.apbg    = data.subbg[:, ap_y1:ap_y2]
        data.apv0    = data.subv0[:, ap_y1:ap_y2]
        # Extract standard spectrum and its variance
        data.stdspec = np.sum(data.apdata, axis=1)
        data.stdvar  = np.sum(data.aperr ** 2, axis=1)  # FINDME: stdvar >> stdspec, which is a problem
        # Compute fraction of masked pixels within regular spectral extraction window
        # numpixels   = 2.*meta.spec_width*subnx
        # fracMaskReg = (numpixels - np.sum(apmask,axis=(2,3)))/numpixels

        # Compute median frame
        data.medsubdata = np.median(data.subdata, axis=0)
        data.medapdata  = np.median(data.apdata, axis=0)

        # Extract optimal spectrum with uncertainties
        log.writelog("  Performing optimal spectral extraction")
        data.optspec = np.zeros(data.stdspec.shape)
        data.opterr  = np.zeros(data.stdspec.shape)
        gain = 1  # FINDME: need to determine correct gain
        for n in range(meta.n_int):
            data.optspec[n], data.opterr[n], mask = optspex.optimize(data.apdata[n], data.apmask[n], data.apbg[n],
                                                                     data.stdspec[n], gain, data.apv0[n],
                                                                     p5thresh=meta.p5thresh, p7thresh=meta.p7thresh,
                                                                     fittype=meta.fittype, window_len=meta.window_len,
                                                                     deg=meta.prof_deg, n=data.intstart + n,
                                                                     isplots=meta.isplots_S3, eventdir=meta.workdir,
                                                                     meddata=data.medapdata)

        # Plotting results
        if meta.isplots_S3 >= 3:
            for n in range(meta.n_int):
                # make optimal spectrum plot
                plots_s3.optimal_spectrum(data, meta, n)

        # Append results
        if len(stdspec) == 0:
            wave_2d = data.subwave
            wave_1d = data.subwave[meta.src_ypos]
            stdspec = data.stdspec
            stdvar  = data.stdvar
            optspec = data.optspec
            opterr  = data.opterr
            bjdtdb  = data.bjdtdb
        else:
            stdspec = np.append(stdspec, data.stdspec, axis=0)
            stdvar  = np.append(stdvar, data.stdvar, axis=0)
            optspec = np.append(optspec, data.optspec, axis=0)
            opterr  = np.append(opterr, data.opterr, axis=0)
            bjdtdb  = np.append(bjdtdb, data.bjdtdb, axis=0)

    # Calculate total time
    total = (time.time() - t0) / 60.
    log.writelog('\nTotal time (min): ' + str(np.round(total, 2)))

    # Save results
    log.writelog('Saving Metadata')
    me.saveevent(meta, meta.workdir + '/S3_' + meta.eventlabel + "_Meta_Save", save=[])

    # Save results
    #log.writelog('Saving results')
    #me.saveevent(data, meta.workdir + '/S3_' + meta.eventlabel + "_Data_Save", save=[])

    log.writelog('Saving results as astropy table')
    astropytable.savetable_S3(meta, bjdtdb, wave_1d, stdspec, stdvar, optspec, opterr)

    # Copy ecf
    log.writelog('Copy S3 ecf')
    shutil.copy(ecffile, meta.workdir)

    if meta.isplots_S3 >= 1:
        log.writelog('Generating figure')
        # 2D light curve without drift correction
        plots_s3.lc_nodriftcorr(meta, wave_1d, optspec)

    log.closelog()
    return meta<|MERGE_RESOLUTION|>--- conflicted
+++ resolved
@@ -28,21 +28,16 @@
 import numpy as np
 import shutil
 from . import optspex
-from . import plots_s3
+from . import plots_s3, source_pos
 from . import background as bg
 from ..lib import logedit
 from ..lib import readECF as rd
 from ..lib import manageevent as me
 from ..lib import astropytable
 from ..lib import util
-<<<<<<< HEAD
-from . import plots_s3, source_pos
-
-=======
 from . import bright2flux as b2f
 from importlib import reload
 reload(b2f)
->>>>>>> ae486b7b
 reload(optspex)
 reload(bg)
 
