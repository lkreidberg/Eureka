--- conflicted
+++ resolved
@@ -58,15 +58,9 @@
     # Otherwise use the wavelength array from the header
     if np.all(hdulist['WAVELENGTH', 1].data == 0):
         if meta.firstFile:
-<<<<<<< HEAD
-            print('  WARNING: The wavelength for the simulated MIRI data are currently hardcoded '
-                  'because they are not in the .fits files themselves')
-        wave_2d = np.tile(wave_MIRI_hardcoded(),(sci.shape[2],1))[:,::-1]
-=======
             print('  WARNING: The wavelength for the simulated MIRI data are currently hardcoded\n'+
                   '           because they are not in the .fits files themselves')
-        data.wave = np.tile(wave_MIRI_hardcoded(),(data.data.shape[2],1))[:,::-1]
->>>>>>> 53620f6f
+        wave_2d = np.tile(wave_MIRI_hardcoded(),(sci.shape[2],1))[:,::-1]
     else:
         wave_2d = hdulist['WAVELENGTH', 1].data
     int_times = hdulist['INT_TIMES', 1].data[data.attrs['intstart']-1:data.attrs['intend']]
@@ -74,23 +68,9 @@
     # Record integration mid-times in BJD_TDB
     if len(int_times['int_mid_BJD_TDB']) == 0:
         if meta.firstFile:
-<<<<<<< HEAD
-            print('  WARNING: The timestamps for the simulated MIRI data are currently hardcoded '
-                  'because they are not in the .fits files themselves')
-        if 'WASP_80b' in data.attrs['filename'] and 'transit' in data.attrs['filename']:
-            # Time array for WASP-80b MIRISIM transit observations
-            # Assuming transit near August 1, 2022
-            time = np.linspace(2459791.3696221784, 2459791.6100991997, 4507, endpoint=True)[data.intstart - 1:data.intend-1]
-        elif 'WASP_80b' in data.attrs['filename'] and 'eclipse' in data.attrs['filename']:
-            # Time array for WASP-80b MIRISIM eclipse observations
-            # Assuming eclipse near August 1, 2022
-            time = np.linspace(2459789.8356924183, 2459790.0761694396, 4506, endpoint=True)[data.intstart - 1:data.intend-1]
-        elif 'new_drift' in data.attrs['filename']:
-=======
             print('  WARNING: The timestamps for the simulated MIRI data are currently hardcoded\n'+
                   '           because they are not in the .fits files themselves')
-
-        if 'WASP_80b' in data.filename and 'transit' in data.filename:
+        if 'WASP_80b' in data.attrs['filename'] and 'transit' in data.attrs['filename']:
             # Time array for WASP-80b MIRISIM transit observations
             # Assuming transit near August 1, 2022
             phase_i = 0.95434
@@ -103,8 +83,8 @@
             time_f = phase_f*per+t0
             while time_f<time_i:
                 time_f += per
-            data.time = np.linspace(time_i, time_f, 4507, endpoint=True)[data.intstart - 1:data.intend-1]
-        elif 'WASP_80b' in data.filename and 'eclipse' in data.filename:
+            time = np.linspace(time_i, time_f, 4507, endpoint=True)[data.attrs['intstart'] - 1:data.attrs['intend']-1]
+        elif 'WASP_80b' in data.attrs['filename'] and 'eclipse' in data.attrs['filename']:
             # Time array for WASP-80b MIRISIM eclipse observations
             # Assuming eclipse near August 1, 2022
             phase_i = 0.45434
@@ -117,9 +97,8 @@
             time_f = phase_f*per+t0
             while time_f<time_i:
                 time_f += per
-            data.time = np.linspace(time_i, time_f, 4506, endpoint=True)[data.intstart - 1:data.intend-1]
-        elif 'new_drift' in data.filename:
->>>>>>> 53620f6f
+            data.time = np.linspace(time_i, time_f, 4506, endpoint=True)[data.attrs['intstart'] - 1:data.attrs['intend']-1]
+        elif 'new_drift' in data.attrs['filename']:
             # Time array for the newest MIRISIM observations
             time = np.linspace(0, 47.712*(1849)/3600/24, 1849, endpoint=True)[data.attrs['intstart']-1:data.attrs['intend']]
         elif data.attrs['mhdr']['EFFINTTM']==10.3376:
@@ -132,17 +111,12 @@
         else:
             raise AssertionError('Eureka does not currently know how to generate the time array for these simulations.')
     else:
-<<<<<<< HEAD
         time = int_times['int_mid_BJD_TDB']
 
     # Record units
     flux_units  = data.attrs['shdr']['BUNIT']
     time_units = 'BJD_TDB'
     wave_units = 'microns'
-=======
-        data.time = int_times['int_mid_BJD_TDB']
-    meta.time_units = 'BJD_TDB'
->>>>>>> 53620f6f
 
     # MIRI appears to be rotated by 90° compared to NIRCam, so rotating arrays to allow the re-use of NIRCam code
     # Having wavelengths increase from left to right on the rotated frame makes life easier
