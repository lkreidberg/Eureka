import os
import numpy as np
from astropy.io import fits
from . import nircam


def read(filename, data, meta):
    '''Reads single FITS file from JWST's MIRI instrument.

    Parameters
    ----------
    filename:   str
        Single filename to read
    data:   DataClass
        The data object in which the fits data will stored
    meta:   MetaData
        The metadata object

    Returns
    -------
    data: DataClass
        The updated data object with the fits data stored inside

    Notes
    -----
    History:
    
    - Nov 2012 Kevin Stevenson
        Initial Version
    - May 2021  Kevin Stevenson
        Updated for NIRCam          
    - Jun 2021  Taylor Bell
        Updated docs for MIRI        
    - Jun 2021  Sebastian Zieba
        Updated for MIRI 
    - Apr 2022  Sebastian Zieba
        Updated wavelength array
    '''
    assert isinstance(filename, str)

    hdulist = fits.open(filename)

    # Load main and science headers
    data.filename = filename
    data.mhdr    = hdulist[0].header
    data.shdr    = hdulist['SCI',1].header

    data.intstart    = data.mhdr['INTSTART']
    data.intend      = data.mhdr['INTEND']
    data.data = hdulist['SCI', 1].data
    data.err = hdulist['ERR', 1].data
    data.dq = hdulist['DQ', 1].data

    # If wavelengths are all zero --> use hardcoded wavelengths
    # Otherwise use the wavelength array from the header
    if np.all(hdulist['WAVELENGTH', 1].data == 0):
        if meta.firstFile:
            print('  WARNING: The wavelength for the simulated MIRI data are currently hardcoded '
                  'because they are not in the .fits files themselves')
        data.wave = np.tile(wave_MIRI_hardcoded(),(data.data.shape[2],1))[:,::-1]
    else:
        data.wave = hdulist['WAVELENGTH', 1].data
    data.v0 = hdulist['VAR_RNOISE', 1].data
    int_times = hdulist['INT_TIMES', 1].data[data.intstart - 1:data.intend]

    # Record integration mid-times in BJD_TDB
    if len(int_times['int_mid_BJD_TDB']) == 0:
        if meta.firstFile:
            print('  WARNING: The timestamps for the simulated MIRI data are currently hardcoded '
<<<<<<< HEAD
                'because they are not in the .fits files themselves')
=======
                  'because they are not in the .fits files themselves')

>>>>>>> bca9f25e
        if 'WASP_80b' in data.filename and 'transit' in data.filename:
            # Time array for WASP-80b MIRISIM transit observations
            # Assuming transit near August 1, 2022
            data.time = np.linspace(2459791.3696221784, 2459791.6100991997, 4507, endpoint=True)[data.intstart - 1:data.intend-1]
        elif 'WASP_80b' in data.filename and 'eclipse' in data.filename:
            # Time array for WASP-80b MIRISIM eclipse observations
            # Assuming eclipse near August 1, 2022
            data.time = np.linspace(2459789.8356924183, 2459790.0761694396, 4506, endpoint=True)[data.intstart - 1:data.intend-1]
        elif 'new_drift' in data.filename:
            # Time array for the newest MIRISIM observations
            data.time = np.linspace(0, 47.712*(1849)/3600/24, 1849, endpoint=True)[data.intstart - 1:data.intend-1]
        elif data.mhdr['EFFINTTM']==10.3376:
            # There is no time information in the old simulated MIRI data
            # As a placeholder, I am creating timestamps indentical to the ones in STSci-SimDataJWST/MIRI/Ancillary_files/times.dat.txt converted to days
            data.time = np.linspace(0, 17356.28742796742/3600/24, 1680, endpoint=True)[data.intstart - 1:data.intend]
        elif data.mhdr['EFFINTTM']==47.712:
            # A new manually created time array for the new MIRI simulations
            data.time = np.linspace(0, 47.712*(42*44-1)/3600/24, 42*44, endpoint=True)[data.intstart - 1:data.intend-1] # Need to subtract an extra 1 from intend for these data
        else:
            raise AssertionError('Eureka does not currently know how to generate the time array for these simulations.')
    else:
        data.time = int_times['int_mid_BJD_TDB']
    meta.time_units = 'BJD_TDB'

    # MIRI appears to be rotated by 90° compared to NIRCam, so rotating arrays to allow the re-use of NIRCam code
    # Having wavelengths increase from left to right on the rotated frame makes life easier
    if data.shdr['DISPAXIS']==2:
        data.data    = np.swapaxes(data.data, 1, 2)[:,:,::-1]
        data.err     = np.swapaxes(data.err , 1, 2)[:,:,::-1]
        data.dq      = np.swapaxes(data.dq  , 1, 2)[:,:,::-1]
        if not np.all(hdulist['WAVELENGTH', 1].data == 0):
            data.wave    = np.swapaxes(data.wave, 0, 1)[:,:,::-1]
        data.v0      = np.swapaxes(data.v0  , 1, 2)[:,:,::-1]
        if meta.firstFile:
            # If not, we've already done this and don't want to switch it back
            temp         = np.copy(meta.ywindow)
            meta.ywindow = meta.xwindow
            meta.xwindow = data.data.shape[2] - temp[::-1]

    return data, meta


def wave_MIRI_hardcoded():
    '''This code contains the wavelength array for MIRI data. It was generated by using the jwst and gwcs packages to get the wavelength information out of the WCS.

    Returns
    -------
    lam_x_full: list
        A list of the wavelengths

    Notes
    -----
    History:
            
    - Apr 2022  Sebastian Zieba
        Initial Version
    '''

    # This array only contains the wavelength information for the BB
    lam_x = [np.nan, np.nan, 14.381619594576934, 14.366161703458102, 14.350688919921913,
             14.335201058149064, 14.319697932320251, 14.304179356616153, 14.288645145217474, 14.273095112304905,
             14.257529072059135, 14.24194683866086, 14.226348226290767, 14.210733049129553, 14.19510112135791,
             14.179452257156534, 14.163786270706106, 14.148102976187332, 14.132402187780896, 14.11668371966749,
             14.10094738602781, 14.085193001042548, 14.069420378892394, 14.053629333758048, 14.03781967982019,
             14.02199123125952, 14.006143802256732, 13.990277206992516, 13.974391259647563, 13.958485774402563,
             13.94256056543822, 13.926615446935214, 13.910650233074238, 13.894664738035996, 13.878658776001165,
             13.862632161150449, 13.846584707664539, 13.830516229724124, 13.814426541509894, 13.798315457202545,
             13.782182790982771, 13.766028357031262, 13.74985196952871, 13.733653442655811, 13.717432590593255,
             13.701189227521732, 13.684923167621939, 13.668634225074564, 13.652322214060304, 13.635986948759847,
             13.619628243353883, 13.603245912023116, 13.586839768948224, 13.570409628309916, 13.553955304288866,
             13.537476611065783, 13.52097336282135, 13.504445373736257, 13.487892457991201, 13.471314429766878,
             13.454711103243975, 13.438082292603182, 13.4214278120252, 13.404747475690716, 13.388041097780418,
             13.37130849247501, 13.354549473955174, 13.337763856401612, 13.32095145399501, 13.304112080916056,
             13.287245551345451, 13.270351679463879, 13.25343027945204, 13.236481165490625, 13.219504151760326,
             13.202499052441837, 13.185465681715847, 13.168403853763042, 13.15131338276413, 13.134194082899791,
             13.117045768350724, 13.09986825329762, 13.082661351921168, 13.065424878402064, 13.048158646921001,
             13.030862471658665, 13.01353616679576, 12.996179546512966, 12.978792424990983, 12.961374616410506,
             12.943925934952217, 12.926446194796814, 12.908935210124994, 12.891392795117444, 12.873818763954858,
             12.85621293081793, 12.838575109887344, 12.820905115343798, 12.803202761367988, 12.785467862140605,
             12.767700231842339, 12.749899684653887, 12.732066034755931, 12.714199096329175, 12.696298683554303,
             12.678364610612013, 12.660396691683, 12.642394740947948, 12.624358572587552, 12.606288000782504,
             12.588182839713502, 12.570042903561234, 12.551868006506393, 12.533657962729674, 12.515412586411763,
             12.497131691733358, 12.47881509287515, 12.460462604017827, 12.44207403934209, 12.423649213028623,
             12.405187939258129, 12.386690032211286, 12.368155306068797, 12.349583575011351, 12.330974653219645,
             12.312328354874364, 12.2936444941562, 12.274922885245855, 12.256163342324017, 12.23736567957137,
             12.218529711168618, 12.199655251296448, 12.180742114135553, 12.161790113866626, 12.14279906467036,
             12.123768780727445, 12.104699076218576, 12.085589765324443, 12.066440662225741, 12.047251581103161,
             12.028022336137397, 12.00875274150914, 11.989442611399083, 11.970091759987909, 11.950700001456328,
             11.931267149985022, 11.911793019754683, 11.892277424946009, 11.872720179739684, 11.853121098316409,
             11.833479994856871, 11.813796683541767, 11.794070978551783, 11.774302694067615, 11.75449164426996,
             11.734637643339502, 11.714740505456941, 11.69480004480296, 11.674816075558264, 11.654788411903533,
             11.634716868019462, 11.614601258086752, 11.594441396286088, 11.574237096798162, 11.553988173803672,
             11.533694441483304, 11.513355714017752, 11.492971805587715, 11.472542530373877, 11.452067702556937,
             11.431547136317578, 11.410980645836503, 11.390368045294398, 11.369709148871959, 11.349003770749874,
             11.328251725108839, 11.307452826129548, 11.286606887992685, 11.265713724878953, 11.24477315096904,
             11.223784980443634, 11.202749027483437, 11.181665106269135, 11.16053303098142, 11.139352615800984,
             11.118123674908524, 11.09684602248473, 11.075519472710289, 11.0541438397659, 11.032718937832255,
             11.011244581090049, 10.98972058371997, 10.968146759902707, 10.946522923818957, 10.924848889649411,
             10.903124471574762, 10.881349440027343, 10.859523338039219, 10.83764545390135, 10.815715023042697,
             10.793731280892219, 10.771693462878874, 10.74960080443163, 10.727452540979442, 10.70524790795127,
             10.682986140776082, 10.660666474882833, 10.638288145700486, 10.615850388657998, 10.593352439184342,
             10.570793532708462, 10.548172904659328, 10.525489790465903, 10.502743425557139, 10.479933045362005,
             10.457057885309458, 10.434117180828464, 10.411110167347978, 10.388036080296965, 10.36489415510438,
             10.341683627199187, 10.318403732010351, 10.29505370496683, 10.27163278149758, 10.24814019703157,
             10.22457518699776, 10.200936986825102, 10.17722483194256, 10.153437957779108, 10.129575599763687,
             10.105636993325268, 10.08162137389282, 10.057527976895287, 10.03335603776164, 10.009104791920837,
             9.984773474801838, 9.960361321833613, 9.93586756844511, 9.911291450065294, 9.88663220212313,
             9.861889060047574, 9.83706125926759, 9.812148035212134, 9.787148623310177, 9.76206225899067,
             9.736888177682578, 9.711625614814862, 9.68627380581648, 9.660831986116396, 9.63529939114357,
             9.609675256326966, 9.583958817095533, 9.55814930887825, 9.53224596710406, 9.506248027201938,
             9.480154724600837, 9.453965294729722, 9.427678973017546, 9.401294994893282, 9.374812595785881,
             9.348231011124312, 9.321549476337525, 9.294767226854491, 9.26788349810416, 9.240897525515507,
             9.213808544517486, 9.186615790539054, 9.159318499009181, 9.131915905356818, 9.104407245010927,
             9.076791753400476, 9.04906866595442, 9.021237218101726, 8.993296645271345, 8.965246182892248,
             8.937085066393387, 8.908812531203731, 8.880427812752238, 8.851930146467865, 8.823318767779577,
             8.794592912116332, 8.765751814907095, 8.736794711580824, 8.70772083756648, 8.678529428293027,
             8.649219719189416, 8.61979094568462, 8.590242343207592, 8.560573147187299, 8.530782593052699,
             8.500869916232748, 8.470834352156414, 8.440675136252652, 8.410391308079337, 8.379980802008749,
             8.3494400623865, 8.318765209406738, 8.287952363263605, 8.256997644151259, 8.22589717226384,
             8.194647067795502, 8.163243450940392, 8.131682441892654, 8.099960160846441, 8.068072727995899,
             8.03601626353518, 8.003786887658428, 7.971380720559794, 7.938793882433426, 7.906022493473472,
             7.873062673874081, 7.839910543829399, 7.806562223533577, 7.773013833180762, 7.739261492965103,
             7.705301323080749, 7.6711294437218465, 7.636741975082545, 7.602135037356991, 7.567304750739336,
             7.5322472354237275, 7.496958611604311, 7.461434999475239, 7.425672519230658, 7.389667291064718,
             7.353415435171563, 7.316913071745345, 7.28015632098021, 7.243141303070308, 7.2058641382097885,
             7.168320946592797, 7.130507848413484, 7.092420963865998, 7.054056413144487, 7.0154103164430985,
             6.976478793955981, 6.937257965877284, 6.897743952401152, 6.8579328737217375, 6.817820850033189,
             6.777404001529653, 6.736677570223653, 6.695631585011559, 6.65424835842772, 6.612508490409574,
             6.570392580894557, 6.527881229820109, 6.484955037123666, 6.441594602742667, 6.397780526614547,
             6.353493408676744, 6.3087138488667, 6.263422447121848, 6.217599803379627, 6.171226517577476,
             6.12428318965283, 6.0767504195431306, 6.028608807185811, 5.979838952518313, 5.930421455478071,
             5.8803369160025225, 5.829565934029109, 5.778089109495263, 5.725887042338427, 5.672940332496037,
             5.6192257699089785, 5.56469686872547, 5.509271021633106, 5.452857529433617, 5.395365692928728,
             5.336704812920163, 5.27678419020966, 5.21551312559894, 5.152800919889735, 5.088556873883774,
             5.022690288382781, 4.955110464188486, 4.8857016023133895, 4.814192198722521, 4.740063284080301,
             4.6627402025108715, 4.581648298138374, 4.49621291508695, 4.4056133461146985, 4.307490381336023,
             4.1970102039552994, 4.068780911055409, 3.9174105997192363, 3.737507367029659, np.nan, np.nan]

    # Including nans for out of BB area (eg for reference pixels) so that length agrees with detector/subarray size
    # The values here are based on the simulated data.
    lam_x_full = np.array([np.float64(np.nan)] * int(7.0) + lam_x + [np.float64(np.nan)] * int(416 - 397.0 - 1))

    return lam_x_full


def flag_bg(data, meta):
    '''Outlier rejection of sky background along time axis.

    Uses the code written for NIRCam and untested for MIRI, but likely to still work (as long as MIRI data gets rotated)

    Parameters
    ----------
    data:   DataClass
        The data object in which the fits data will stored
    meta:   MetaData
        The metadata object

    Returns
    -------
    data:   DataClass
        The updated data object with outlier background pixels flagged.
    '''
    return nircam.flag_bg(data, meta)


def fit_bg(dataim, datamask, n, meta, isplots=False):
    '''Fit for a non-uniform background.

    Uses the code written for NIRCam which works for MIRI as long as MIRI data gets rotated.
    '''
    return nircam.fit_bg(dataim, datamask, n, meta, isplots=isplots)
<|MERGE_RESOLUTION|>--- conflicted
+++ resolved
@@ -55,8 +55,8 @@
     # Otherwise use the wavelength array from the header
     if np.all(hdulist['WAVELENGTH', 1].data == 0):
         if meta.firstFile:
-            print('  WARNING: The wavelength for the simulated MIRI data are currently hardcoded '
-                  'because they are not in the .fits files themselves')
+            print('  WARNING: The wavelength for the simulated MIRI data are currently hardcoded\n'+
+                  '           because they are not in the .fits files themselves')
         data.wave = np.tile(wave_MIRI_hardcoded(),(data.data.shape[2],1))[:,::-1]
     else:
         data.wave = hdulist['WAVELENGTH', 1].data
@@ -66,13 +66,9 @@
     # Record integration mid-times in BJD_TDB
     if len(int_times['int_mid_BJD_TDB']) == 0:
         if meta.firstFile:
-            print('  WARNING: The timestamps for the simulated MIRI data are currently hardcoded '
-<<<<<<< HEAD
-                'because they are not in the .fits files themselves')
-=======
-                  'because they are not in the .fits files themselves')
-
->>>>>>> bca9f25e
+            print('  WARNING: The timestamps for the simulated MIRI data are currently hardcoded\n'+
+                  '           because they are not in the .fits files themselves')
+
         if 'WASP_80b' in data.filename and 'transit' in data.filename:
             # Time array for WASP-80b MIRISIM transit observations
             # Assuming transit near August 1, 2022
