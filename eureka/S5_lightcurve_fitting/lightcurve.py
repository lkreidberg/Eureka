"""Base and child classes to handle light curve fitting

Author: Joe Filippazzo
Email: jfilippazzo@stsci.edu
"""
import numpy as np
import pandas as pd
#from bokeh.plotting import figure, show
import matplotlib.pyplot as plt

from . import models as m
from . import fitters as f
from .utils import COLORS
<<<<<<< HEAD
=======

#FINDME: Keep reload statements for easy testing
from importlib import reload
reload(m)
reload(f)
>>>>>>> 67d354e1

class LightCurveFitter:
    def __init__(self, time, flux, model):
        """Fit the model to the flux cube

        Parameters
        ----------
        time:
            1D or 2D time axes
        flux:
            2D flux
        """
        self.flux = np.ones(100)
        self.time = np.arange(100)
        self.results = pd.DataFrame(names=('fit_number', 'wavelength', 'P',
                                           'Tc', 'a/Rs', 'b', 'd', 'ldcs',
                                           'e', 'w', 'model_name', 'chi2'))

    def run(self):
        """Run the model fits"""
        pass

    # Method to return sliced results table
    def master_slicer(self, value, param_name='wavelength'):
        return self.results.iloc[self.results[param_name] == value]


class LightCurve(m.Model):
    def __init__(self, time, flux, channel, nchannel, log, unc=None, parameters=None, time_units='BJD', name='My Light Curve'):
        """
        A class to store the actual light curve

        Parameters
        ----------
        time: sequence
            The time axis in days, [MJD or BJD]
        flux: sequence
            The flux in electrons (not ADU)
        channel: int
            The channel number.
        nChannel: int
            The total number of channels.
        log: logedit.Logedit
            The open log in which notes from this step can be added.
        unc: sequence
            The uncertainty on the flux
        parameters: str, object (optional)
            The orbital parameters of the star/planet system,
            may be a path to a JSON file or a parameter object
        time_units: str
            The time units
        name: str
            A name for the object

        Returns
        -------
        None

        Notes
        -----

        History:
        - Dec 29, 2021 Taylor Bell
            Allowing for a constant uncertainty to be input with just a float.
            Added a channel number.
        """
        # Initialize the model
        super().__init__()

        # Check data
        if len(time) != len(flux):
            raise ValueError('Time and flux axes must be the same length.')

        # Set the data arrays
        if unc is not None:
            if type(unc) == float or type(unc) == np.float64:
                log.writelog('Warning: Only one uncertainty input, assuming constant uncertainty.')
            elif len(unc) != len(time):
                raise ValueError('Time and unc axes must be the same length.')

            self.unc = unc

        else:
            self.unc = np.array([np.nan]*len(time))

        # Set the time and flux axes
        self.time = time
        self.flux = flux

        # Set the units
        self.time_units = time_units
        self.name = name

        # Place to save the fit results
        self.results = []

        self.channel = channel
        self.nchannel = nchannel
        self.log = log

        self.color = next(COLORS)

        return

    def fit(self, model, meta, log, fitter='lsq', **kwargs):
        """Fit the model to the lightcurve

        Parameters
        ----------
        model: eureka.S5_lightcurve_fitting.models.CompositeModel
            The model to fit to the data
        meta: MetaClass
            The metadata object
        log: logedit.Logedit
            The open log in which notes from this step can be added.
        fitter: str
            The name of the fitter to use
        **kwargs:
            Arbitrary keyword arguments.

        Returns
        -------
        None

        Notes
        -----

        History:
        - Dec 29, 2021 Taylor Bell
            Updated documentation and reduced repeated code
        """
        # Empty default fit
        fit_model = None

        model.time = self.time
        # Make sure the model is a CompositeModel
        if not isinstance(model, m.CompositeModel):
            model = m.CompositeModel([model])
            model.time = self.time

        if fitter == 'lmfit':
            self.fitter_func = f.lmfitter
        elif fitter == 'demc':
            self.fitter_func = f.demcfitter
        elif fitter == 'lsq':
            self.fitter_func = f.lsqfitter
        elif fitter == 'emcee':
            self.fitter_func = f.emceefitter
        elif fitter == 'dynesty':
            self.fitter_func = f.dynestyfitter
        else:
            raise ValueError("{} is not a valid fitter.".format(fitter))

        # Run the fit
        fit_model = self.fitter_func(self, model, meta, log, **kwargs)

        # Store it
        if fit_model is not None:
            self.results.append(fit_model)

        return

    def plot(self, meta, fits=True):
        """Plot the light curve with all available fits

        Parameters
        ----------
        fits: bool
            Plot the fit models
        draw: bool
            Show the figure, else return it

        Returns
        -------
        None
        """
        # Make the figure
        fig = plt.figure(int('50{}'.format(str(self.channel).zfill(len(str(self.nchannel))))), figsize=(8,6))
        fig.clf()
        # Draw the data
        ax = fig.gca()
        ax.errorbar(self.time, self.flux, self.unc, fmt='.', color='w', ecolor=self.color, mec=self.color, zorder=0)
        # Draw best-fit model
        ls = ['-', '--', ':', '-.']
        if fits and len(self.results) > 0:
            for i, model in enumerate(self.results):
                model.plot(self.time, ax=ax, color=str(0.3+0.05*i), lw=2, ls=ls[i%4], zorder=np.inf)

        # Format axes
        ax.set_title(f'{meta.eventlabel} - Channel {self.channel}')
        ax.set_xlabel(str(self.time_units), size=14)
        ax.set_ylabel('Normalized Flux', size=14)
        ax.legend(loc='best')
        fig.tight_layout()

        fname = 'figs/fig50{}_all_fits.png'.format(str(self.channel).zfill(len(str(self.nchannel))))
        fig.savefig(meta.outputdir+fname, bbox_inches='tight', dpi=300)
        if meta.hide_plots:
            plt.close()
        else:
            plt.pause(0.2)

        return

    def reset(self):
        """Reset the results"""
        self.results = []

        return<|MERGE_RESOLUTION|>--- conflicted
+++ resolved
@@ -11,14 +11,11 @@
 from . import models as m
 from . import fitters as f
 from .utils import COLORS
-<<<<<<< HEAD
-=======
 
 #FINDME: Keep reload statements for easy testing
 from importlib import reload
 reload(m)
 reload(f)
->>>>>>> 67d354e1
 
 class LightCurveFitter:
     def __init__(self, time, flux, model):
