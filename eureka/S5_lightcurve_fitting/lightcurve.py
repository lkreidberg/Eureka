--- conflicted
+++ resolved
@@ -205,36 +205,7 @@
         None
         """
         # Make the figure
-<<<<<<< HEAD
-        fig = plt.figure(int('50{}'.format(str(self.channel).zfill(len(str(self.nchannel))))), figsize=(8,6))
-        fig.clf()
-        # Draw the data
-        ax = fig.gca()
-        ax.errorbar(self.time, self.flux, self.unc, fmt='.', color='w', ecolor=self.color, mec=self.color, zorder=0)
-        
-        # Make a new color generator for the models
-        plot_COLORS = color_gen("Greys", 6)
-
-        # Draw best-fit model
-        if fits and len(self.results) > 0:
-            for model in self.results:
-                model.plot(self.time, ax=ax, color=next(plot_COLORS), zorder=np.inf)
-
-        # Format axes
-        ax.set_title(f'{meta.eventlabel} - Channel {self.channel}')
-        ax.set_xlabel(str(self.time_units), size=14)
-        ax.set_ylabel('Normalized Flux', size=14)
-        ax.legend(loc='best')
-        fig.tight_layout()
-
-        fname = 'figs/fig50{}_all_fits.png'.format(str(self.channel).zfill(len(str(self.nchannel))))
-        fig.savefig(meta.outputdir+fname, bbox_inches='tight', dpi=300)
-        if meta.hide_plots:
-            plt.close()
-        else:
-            plt.pause(0.2)
-=======
-        for channel in self.fitted_channels:
+        for i, channel in enumerate(self.fitted_channels):
             flux = self.flux
             unc = self.unc
             if self.share:
@@ -245,11 +216,15 @@
             fig.clf()
             # Draw the data
             ax = fig.gca()
-            ax.errorbar(self.time, flux, unc, fmt='.', color=next(COLORS), zorder=0)
+            ax.errorbar(self.time, flux, unc, fmt='.', color=self.colors[i], zorder=0)
+            
+            # Make a new color generator for the models
+            plot_COLORS = color_gen("Greys", 6)
+            
             # Draw best-fit model
             if fits and len(self.results) > 0:
                 for model in self.results:
-                    model.plot(self.time, ax=ax, color=next(COLORS), zorder=np.inf, share=self.share, chan=channel)
+                    model.plot(self.time, ax=ax, color=next(plot_COLORS), zorder=np.inf, share=self.share, chan=channel)
             
             # Format axes
             ax.set_title(f'{meta.eventlabel} - Channel {self.channel}')
@@ -264,7 +239,6 @@
                 plt.close()
             else:
                 plt.pause(0.2)
->>>>>>> dd60b581
 
         return
 
