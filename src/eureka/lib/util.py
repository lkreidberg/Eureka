import numpy as np
import os
import glob
from astropy.io import fits
from . import sort_nicely as sn


def readfiles(meta):
    """Reads in the files saved in topdir + inputdir and saves them into a list.

    Parameters
    ----------
    meta : eureka.lib.readECF.MetaClass
        The metadata object.

    Returns
    -------
    meta : eureka.lib.readECF.MetaClass
        The metadata object with added segment_list containing the sorted
        data fits files.
    """
    meta.segment_list = []

    # Look for files in the input directory
    for fname in glob.glob(meta.inputdir+'*'+meta.suffix+'.fits'):
        meta.segment_list.append(fname)

    # Need to allow for separated sci and cal directories for WFC3
    if len(meta.segment_list) == 0:
        # Add files from the sci directory if present
        if not hasattr(meta, 'sci_dir') or meta.sci_dir is None:
            meta.sci_dir = 'sci'
        sci_path = os.path.join(meta.inputdir, meta.sci_dir)+os.sep
        for fname in glob.glob(sci_path+'*'+meta.suffix+'.fits'):
            meta.segment_list.append(fname)
        # Add files from the cal directory if present
        if not hasattr(meta, 'cal_dir') or meta.cal_dir is None:
            meta.cal_dir = 'cal'
        cal_path = os.path.join(meta.inputdir, meta.cal_dir)+os.sep
        for fname in glob.glob(cal_path+'*'+meta.suffix+'.fits'):
            meta.segment_list.append(fname)

    with fits.open(meta.segment_list[-1]) as hdulist:
        # Figure out which instrument we are using
        meta.inst = hdulist[0].header['INSTRUME'].lower()

    meta.segment_list = np.array(sn.sort_nicely(meta.segment_list))
    return meta


def trim(data, meta):
    """Removes the edges of the data arrays.

    Parameters
    ----------
    data : Xarray Dataset
        The Dataset object.
    meta : eureka.lib.readECF.MetaClass
        The metadata object.

    Returns
    -------
    subdata : Xarray Dataset
        A new Dataset object with arrays that have been trimmed, depending on
        xwindow and ywindow as set in the S3 ecf.
    meta : eureka.lib.readECF.MetaClass
        The metadata object.
    """
    subdata = data.isel(y=np.arange(meta.ywindow[0], meta.ywindow[1]),
                        x=np.arange(meta.xwindow[0], meta.xwindow[1]))
    meta.subny = meta.ywindow[1] - meta.ywindow[0]
    meta.subnx = meta.xwindow[1] - meta.xwindow[0]
    if meta.inst == 'wfc3':
        subdata['guess'] = subdata.guess - meta.ywindow[0]

    return subdata, meta


def check_nans(data, mask, log, name=''):
    """Checks where a data array has NaNs or infs.

    Parameters
    ----------
    data : ndarray
        a data array (e.g. data, err, dq, ...).
    mask : ndarray
        Input mask.
    log : logedit.Logedit
        The open log in which NaNs will be mentioned if existent.
    name : str; optional
        The name of the data array passed in (e.g. SUBDATA, SUBERR, SUBV0).
        Defaults to ''.

    Returns
    -------
    mask : ndarray
        Output mask where 0 will be written where the input data array has NaNs
        or infs.
    """
<<<<<<< HEAD
    num_nans = np.sum(np.isnan(data))
=======
    data = np.ma.masked_where(mask, data)
    num_nans = np.sum(~np.ma.isfinite(data))
>>>>>>> 454e2587
    if num_nans > 0:
        log.writelog(f"  WARNING: {name} has {num_nans} NaNs/infs. Your "
                     "subregion may be off the edge of the detector "
                     "subarray.\n    Masking NaN region and continuing, "
                     "but you should really stop and reconsider your"
                     "choices.")
        inan = np.where(~np.ma.isfinite(data))
        # subdata[inan]  = 0
        mask[inan] = 0
    return mask


def makedirectory(meta, stage, counter=None, **kwargs):
    """Creates a directory for the current stage.

    Parameters
    ----------
    meta : eureka.lib.readECF.MetaClass
        The metadata object.
    stage : str
        'S#' string denoting stage number (i.e. 'S3', 'S4').
    counter : int; optional
        The run number if you want to force a particular run number.
        Defaults to None which automatically finds the run number.
    **kwargs : dict
        Additional key,value pairs to add to the folder name
        (e.g. {'ap': 4, 'bg': 10}).

    Returns
    -------
    run : int
        The run number
    """
    # This code allows the input and output files to be stored outside
    # of the Eureka! folder
    rootdir = os.path.join(meta.topdir, *meta.outputdir_raw.split(os.sep))
    if rootdir[-1] != os.sep:
        rootdir += os.sep

    outputdir = rootdir+stage+'_'+meta.datetime+'_'+meta.eventlabel+'_run'

    if counter is None:
        counter = 1
        while os.path.exists(outputdir+str(counter)):
            counter += 1
        outputdir += str(counter)+os.sep
    else:
        outputdir += str(counter)+os.sep

    # Nest the different folders underneath one main folder for this run
    for key, value in kwargs.items():
        outputdir += key+str(value)+'_'

    # Remove trailing _ if present
    if outputdir[-1] == '_':
        outputdir = outputdir[:-1]

    # Add trailing slash
    if outputdir[-1] != os.sep:
        outputdir += os.sep

    if not os.path.exists(outputdir):
        try:
            os.makedirs(outputdir)
        except (PermissionError, OSError) as e:
            # Raise a more helpful error message so that users know to update
            # topdir in their ecf file
            message = (f'You do not have the permissions to make the folder '
                       f'{outputdir}\nYour topdir is currently set to'
                       f'{meta.topdir}, but your user account is called '
                       f'{os.getenv("USER")}.\nYou likely need to update the '
                       f'topdir setting in your {stage} .ecf file.')
            raise PermissionError(message) from e
    if not os.path.exists(os.path.join(outputdir, "figs")):
        os.makedirs(os.path.join(outputdir, "figs"))

    return counter


def pathdirectory(meta, stage, run, old_datetime=None, **kwargs):
    """Finds the directory for the requested stage, run, and datetime
    (or old_datetime).

    Parameters
    ----------
    meta : eureka.lib.readECF.MetaClass
        The metadata object.
    stage : str
        'S#' string denoting stage number (i.e. 'S3', 'S4')
    run : int
        run #, output from makedirectory function
    old_datetime : str; optional
        The date that a previous run was made (for looking up old data).
        Defaults to None in which case meta.datetime is used instead.
    **kwargs : dict
        Additional key,value pairs to add to the folder name
        (e.g. {'ap': 4, 'bg': 10}).

    Returns
    -------
    path : str
        Directory path for given parameters
    """
    if old_datetime is not None:
        datetime = old_datetime
    else:
        datetime = meta.datetime

    # This code allows the input and output files to be stored outside
    # of the Eureka! folder
    rootdir = os.path.join(meta.topdir, *meta.outputdir_raw.split(os.sep))
    if rootdir[-1] != os.sep:
        rootdir += os.sep

    outputdir = (rootdir+stage+'_'+datetime+'_'+meta.eventlabel+'_run' +
                 str(run)+os.sep)

    for key, value in kwargs.items():
        outputdir += key+str(value)+'_'

    # Remove trailing _ if present
    if outputdir[-1] == '_':
        outputdir = outputdir[:-1]

    # Add trailing slash
    if outputdir[-1] != os.sep:
        outputdir += os.sep

    return outputdir


def find_fits(meta):
    '''Locates S1 or S2 output FITS files if unable to find an metadata file.

    Parameters
    ----------
    meta : eureka.lib.readECF.MetaClass
        The new meta object for the current stage processing.

    Returns
    -------
    meta : eureka.lib.readECF.MetaClass
        The meta object with the updated inputdir pointing to the location of
        the input files to use.

    Notes
    -----
    History:

    - April 25, 2022 Taylor Bell
        Initial version.
    '''
    fnames = glob.glob(meta.inputdir+'*'+meta.suffix + '.fits')
    if len(fnames) == 0:
        # There were no rateints files in that folder, so let's see if
        # there are in children folders
        fnames = glob.glob(meta.inputdir+'**'+os.sep+'*'+meta.suffix+'.fits',
                           recursive=True)
        fnames = sn.sort_nicely(fnames)

    if len(fnames) == 0:
        # If the code can't find any of the reqested files, raise an error
        # and give a helpful message
        message = (f'Unable to find any "{meta.suffix}.fits" files in the '
                   f'inputdir: \n"{meta.inputdir}"!\nYou likely need to change'
                   f' the inputdir in {meta.filename} to point to the folder '
                   f'containing the "{meta.suffix}.fits" files.')
        raise AssertionError(message)

    folders = np.unique([os.sep.join(fname.split(os.sep)[:-1])
                         for fname in fnames])
    if len(folders) >= 1:
        # get the file with the latest modified time
        folder = max(folders, key=os.path.getmtime)

    if len(folders) > 1:
        # There may be multiple runs - use the most recent but warn the user
        print(f'WARNING: There are multiple folders containing '
              f'"{meta.suffix}.fits" files in your inputdir:\n'
              f'"{meta.inputdir}"\n'
              f'Using the files in: \n{folder}\n'
              f'and will consider aperture ranges listed there. If this '
              f'metadata file is not a part\nof the run you intended, please '
              f'provide a more precise folder for the metadata file.')

    meta.inputdir = folder
    meta.inputdir_raw = folder[len(meta.topdir):]

    # Make sure there's a trailing slash at the end of the paths
    if meta.inputdir[-1] != os.sep:
        meta.inputdir += os.sep

    return meta


def normalize_spectrum(meta, optspec, opterr=None, optmask=None):
    """Normalize a spectrum by its temporal mean.

    Parameters
    ----------
    meta : eureka.lib.readECF.MetaClass
        The new meta object for the current stage processing.
    optspec : ndarray
        The spectrum to normalize.
    opterr : ndarray, optional
        The noise array to normalize using optspec, by default None.
    optmask : ndarray (1D), optional
        A mask array to use if optspec is not a masked array. Defaults to None
        in which case only the invalid values of optspec will be masked.

    Returns
    -------
    normspec
        The normalized spectrum.
    normerr : ndarray, optional
        The normalized error. Only returned if opterr is not none.
    """
    normspec = np.ma.masked_invalid(np.ma.copy(optspec))
    normspec = np.ma.masked_where(optmask, normspec)

    if opterr is not None:
        normerr = np.ma.masked_invalid(np.ma.copy(opterr))
        normerr = np.ma.masked_where(np.ma.getmaskarray(normspec), normerr)

    # Normalize the spectrum
    if meta.inst == 'wfc3':
        scandir = np.repeat(meta.scandir, meta.nreads)
        
        for p in range(2):
            iscans = np.where(scandir == p)[0]
            if len(iscans) > 0:
                for r in range(meta.nreads):
                    if opterr is not None:
                        normerr[iscans[r::meta.nreads]] /= np.ma.mean(
                            normspec[iscans[r::meta.nreads]], axis=0)
                    normspec[iscans[r::meta.nreads]] /= np.ma.mean(
                        normspec[iscans[r::meta.nreads]], axis=0)
    else:
        if opterr is not None:
            normerr = normerr/np.ma.mean(normspec, axis=0)
        normspec = normspec/np.ma.mean(normspec, axis=0)

    if opterr is not None:
        return normspec, normerr
    else:
        return normspec


def get_mad(meta, log, wave_1d, optspec, optmask=None,
            wave_min=None, wave_max=None):
    """Computes variation on median absolute deviation (MAD) using ediff1d
    for 2D data.

    Parameters
    ----------
    meta : eureka.lib.readECF.MetaClass
        Unused. The metadata object.
    log : logedit.Logedit
        The current log.
    wave_1d : ndarray
        Wavelength array (nx) with trimmed edges depending on xwindow and
        ywindow which have been set in the S3 ecf
    optspec : ndarray
        Optimally extracted spectra, 2D array (time, nx)
    optmask : ndarray (1D), optional
        A mask array to use if optspec is not a masked array. Defaults to None
        in which case only the invalid values of optspec will be masked.
    wave_min : float; optional
        Minimum wavelength for binned lightcurves, as given in the S4 .ecf
        file. Defaults to None which does not impose a lower limit.
    wave_maxf : float; optional
        Maximum wavelength for binned lightcurves, as given in the S4 .ecf
        file. Defaults to None which does not impose an upper limit.

    Returns
    -------
    mad : float
        Single MAD value in ppm
    """
    optspec = np.ma.masked_invalid(optspec)
    optspec = np.ma.masked_where(optmask, optspec)

    if wave_min is not None:
        iwmin = np.argmin(np.abs(wave_1d-wave_min))
    else:
        iwmin = 0
    if wave_max is not None:
        iwmax = np.argmin(np.abs(wave_1d-wave_max))
    else:
        iwmax = None

    # Normalize the spectrum
    normspec = normalize_spectrum(meta, optspec[:, iwmin:iwmax])

    # Compute the MAD
    n_int = normspec.shape[0]
    ediff = np.ma.zeros(n_int)
    for m in range(n_int):
        ediff[m] = get_mad_1d(normspec[m])

    if meta.inst == 'wfc3':
        scandir = np.repeat(meta.scandir, meta.nreads)

        # Compute the MAD for each scan direction
        for p in range(2):
            iscans = np.where(scandir == p)[0]
            if len(iscans) > 0:
                mad = np.ma.mean(ediff[iscans])
                log.writelog(f"Scandir {p} MAD = {int(np.round(mad))} ppm")
                setattr(meta, f'mad_scandir{p}', mad)   

    return np.ma.mean(ediff)


def get_mad_1d(data, ind_min=0, ind_max=-1):
    """Computes variation on median absolute deviation (MAD) using ediff1d
    for 1D data.

    Parameters
    ----------
    data : ndarray
        The array from which to calculate MAD.
    int_min : int
        Minimum index to consider.
    ind_max : int
        Maximum index to consider (excluding ind_max).

    Returns
    -------
    mad : float
        Single MAD value in ppm
    """
    return 1e6 * np.ma.median(np.ma.abs(np.ma.ediff1d(data[ind_min:ind_max])))


def read_time(meta, data, log):
    """Read in a time CSV file instead of using the FITS time array.

    Parameters
    ----------
    meta : eureka.lib.readECF.MetaClass
        The metadata object.
    data : Xarray Dataset
        The Dataset object with the fits data stored inside.
    log : logedit.Logedit
        The current log.

    Returns
    -------
    time : ndarray
        The time array stored in the meta.time_file CSV file.
    """
    fname = os.path.join(meta.topdir,
                         os.sep.join(meta.time_file.split(os.sep)))
    if meta.firstFile:
        log.writelog('  Note: Using the time stamps from:\n    '+fname)
    time = np.loadtxt(fname).flatten()[data.attrs['intstart']:
                                       data.attrs['intend']-1]

    return time


def manmask(data, meta, log):
    '''Manually mask input bad pixels.

    Parameters
    ----------
    data : Xarray Dataset
        The Dataset object.
    meta : eureka.lib.readECF.MetaClass
        The metadata object.
    log : logedit.Logedit
        The current log.

    Returns
    -------
    data : Xarray Dataset
        The updated Dataset object with requested pixels masked.
    '''
    log.writelog("  Masking manually identified bad pixels...",
                 mute=(not meta.verbose))
    for i in range(len(meta.manmask)):
        colstart, colend, rowstart, rowend = meta.manmask[i]
        data['mask'][rowstart:rowend, colstart:colend] = 0

    return data<|MERGE_RESOLUTION|>--- conflicted
+++ resolved
@@ -97,12 +97,8 @@
         Output mask where 0 will be written where the input data array has NaNs
         or infs.
     """
-<<<<<<< HEAD
-    num_nans = np.sum(np.isnan(data))
-=======
     data = np.ma.masked_where(mask, data)
     num_nans = np.sum(~np.ma.isfinite(data))
->>>>>>> 454e2587
     if num_nans > 0:
         log.writelog(f"  WARNING: {name} has {num_nans} NaNs/infs. Your "
                      "subregion may be off the edge of the detector "
