--- conflicted
+++ resolved
@@ -60,9 +60,6 @@
     v0 = hdulist['VAR_RNOISE', 1].data
     int_times = hdulist['INT_TIMES', 1].data
 
-<<<<<<< HEAD
-    # Record integration mid-times in BMJD_TDB
-=======
     if hdulist[0].header['CHANNEL'] == 'LONG':
         # Spectroscopy will have "LONG" as CHANNEL
         meta.photometry = False
@@ -85,8 +82,7 @@
             wave_1d = np.ones_like(sci[0, 0]) * 1.87
             meta.phot_wave = 1.87
 
-    # Record integration mid-times in BJD_TDB
->>>>>>> ee098d00
+    # Record integration mid-times in BMJD_TDB
     if (hasattr(meta, 'time_file') and meta.time_file is not None):
         time = read_time(meta, data, log)
     else:
