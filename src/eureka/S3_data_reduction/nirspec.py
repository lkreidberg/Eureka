--- conflicted
+++ resolved
@@ -172,12 +172,6 @@
     return nircam.fit_bg(dataim, datamask, n, meta, isplots=isplots)
 
 
-<<<<<<< HEAD
-def cut_aperture(data, meta, log):
-    """Select the aperture region out of each trimmed image.
-
-    Uses the code written for NIRCam which works for NIRSpec.
-=======
 def find_column_median_shifts(data):
     '''Takes the median frame (in time) and finds the 
     center of mass (COM) in pixels for each column. It then returns the needed
@@ -202,10 +196,12 @@
     pix_centers = np.arange(nb_rows) + 0.5
 
     # Compute the center of mass of each column and convert to integer (pixels)
-    column_coms = np.sum(pix_centers[:, None]*data, axis=0) / np.sum(data, axis=0)
+    column_coms = (np.sum(pix_centers[:, None]*data, axis=0) /
+                   np.sum(data, axis=0))
     column_coms = np.around(column_coms).astype(int)
 
-    # define the new center (where we will align the trace) in the middle of the detector
+    # define the new center (where we will align the trace) in the 
+    # middle of the detector
     new_center = int(nb_rows/2)
 
     # define an array containing the needed shift to bring the COMs to the
@@ -239,7 +235,8 @@
     rolled_data = np.zeros_like(data)
     # loop over all images (integrations)
     for i in range(len(data)):
-        # do the equivalent of 'np.roll' but with a different shift in each column
+        # do the equivalent of 'np.roll' but with a different shift
+        # in each column
         
         arr = np.swapaxes(data[i], 0, -1)
         all_idcs = np.ogrid[[slice(0, n) for n in arr.shape]]
@@ -267,12 +264,78 @@
     The correction is made by whole pixels (i.e. no fractional pixel shifts)
     The shifts to be applied are computed once from the median frame and then
     applied to each integration in the timeseries
->>>>>>> 303f4bf7
-
-    Parameters
-    ----------
-    data : Xarray Dataset
-<<<<<<< HEAD
+
+    Parameters
+    ----------
+    data : Xarray Dataset
+            The Dataset object in which the fits data will stored.
+    meta : eureka.lib.readECF.MetaClass
+        The metadata object.
+    log : logedit.Logedit
+        The open log in which notes from this step can be added.
+
+    Returns
+    -------
+    data : Xarray Dataset
+        The updated Dataset object with the fits data stored inside.
+    meta : eureka.lib.readECF.MetaClass
+        The updated metadata object.
+    '''
+    log.writelog('  Correcting curvature and bringing trace in the center '
+                 'of the detector', mute=(not meta.verbose))
+    # This method only works with the median profile for the extraction
+    log.writelog('  !!! Ensure that you are using meddata for the optimal '
+                 'extraction profile !!!', mute=(not meta.verbose))
+
+    # Find the median shift needed to bring the trace centered on the detector
+    # obtain the median frame
+    median_frame = np.copy(data.medflux.values)
+    # compute the correction needed from this median frame
+    shifts, new_center = find_column_median_shifts(median_frame)
+
+    # Correct wavelength (only one frame) 
+    log.writelog('  Correct the wavelength solution', mute=(not meta.verbose))
+    # broadcast to (1, detector.shape) which is the expected shape of
+    # the function
+    single_shift = np.expand_dims(shifts, axis=0)
+    wave_data = np.expand_dims(data.wave_2d.values, axis=0)
+    # apply the correction and update wave_1d accordingly
+    data.wave_2d.values = roll_columns(wave_data, single_shift)[0]
+    data.wave_1d.values = data.wave_2d[new_center].values
+
+    log.writelog('  Correct the curvature over all integrations',
+                 mute=(not meta.verbose))
+    # broadcast the shifts to the number of integrations
+    shifts = np.reshape(np.repeat(shifts, data.flux.shape[0]),
+                        (data.flux.shape[0], data.flux.shape[2]), order='F')
+
+    # apply the shifts to the data
+    data.flux.values = roll_columns(data.flux.values, shifts)
+    data.err.values = roll_columns(data.err.values, shifts)
+    data.dq.values = roll_columns(data.dq.values, shifts)
+    data.v0.values = roll_columns(data.v0.values, shifts)
+    
+    # update the new src_ypos
+    log.writelog('  Update src_ypos to new center, row {}'.format(new_center),
+                 mute=(not meta.verbose))
+    meta.src_ypos = new_center
+
+    # update the median frame
+    log.writelog('  Update median frame now that the trace is corrected',
+                 mute=(not meta.verbose))
+    data.medflux.values = np.median(data.flux.values, axis=0)
+
+    return data, meta
+
+
+def cut_aperture(data, meta, log):
+    """Select the aperture region out of each trimmed image.
+
+    Uses the code written for NIRCam which works for NIRSpec.
+
+    Parameters
+    ----------
+    data : Xarray Dataset
         The Dataset object.
     meta : eureka.lib.readECF.MetaClass
         The metadata object.
@@ -299,62 +362,4 @@
     - 2022-06-17, Taylor J Bell
         Initial version based on the code in s3_reduce.py
     """
-    return nircam.cut_aperture(data, meta, log)
-=======
-        The Dataset object in which the fits data will stored.
-    meta : eureka.lib.readECF.MetaClass
-        The metadata object.
-    log : logedit.Logedit
-        The open log in which notes from this step can be added.
-
-    Returns
-    -------
-    data : Xarray Dataset
-        The updated Dataset object with the fits data stored inside.
-    meta : eureka.lib.readECF.MetaClass
-        The updated metadata object.
-    '''
-    log.writelog('  Correcting curvature and bringing trace in the center '
-                 'of the detector', mute=(not meta.verbose))
-    # This method only works with the median profile for the extraction
-    log.writelog('  !!! Ensure that you are using meddata for the optimal '
-                 'extraction profile !!!', mute=(not meta.verbose))
-
-    # Find the median shift needed to bring the trace centered on the detector
-    # obtain the median frame
-    median_frame = np.copy(data.medflux.values)
-    # compute the correction needed from this median frame
-    shifts, new_center = find_column_median_shifts(median_frame)
-
-    # Correct wavelength (only one frame) 
-    log.writelog('  Correct the wavelength solution', mute=(not meta.verbose))
-    # broadcast to (1, detector.shape) which is the expected shape of the function
-    single_shift = np.expand_dims(shifts, axis=0)
-    wave_data = np.expand_dims(data.wave_2d.values, axis=0)
-    # apply the correction and update wave_1d accordingly
-    data.wave_2d.values = roll_columns(wave_data, single_shift)[0]
-    data.wave_1d.values = data.wave_2d[new_center].values
-
-    log.writelog('  Correct the curvature over all integrations', mute=(not meta.verbose))
-    # broadcast the shifts to the number of integrations
-    shifts = np.reshape(np.repeat(shifts, data.flux.shape[0]),
-                        (data.flux.shape[0], data.flux.shape[2]), order='F')
-
-    # apply the shifts to the data
-    data.flux.values = roll_columns(data.flux.values, shifts)
-    data.err.values = roll_columns(data.err.values, shifts)
-    data.dq.values = roll_columns(data.dq.values, shifts)
-    data.v0.values = roll_columns(data.v0.values, shifts)
-    
-    # update the new src_ypos
-    log.writelog('  Update src_ypos to new center, row {}'.format(new_center),
-                 mute=(not meta.verbose))
-    meta.src_ypos = new_center
-
-    # update the median frame
-    log.writelog('  Update median frame now that the trace is corrected',
-                 mute=(not meta.verbose))
-    data.medflux.values = np.median(data.flux.values, axis=0)
-
-    return data, meta
->>>>>>> 303f4bf7
+    return nircam.cut_aperture(data, meta, log)