--- conflicted
+++ resolved
@@ -410,15 +410,9 @@
                                 inst.do_oneoverf_corr(data, meta, i,
                                                       position[1], log)
                             if meta.isplots_S3 >= 3:
-<<<<<<< HEAD
-                                plots_s3.phot_2d_frame_oneoverf(data, meta,
-                                                                m, i,
-                                                                flux_w_oneoverf
-                                                                )
-=======
+
                                 plots_s3.phot_2d_frame_oneoverf(
                                     data, meta, m, i, flux_w_oneoverf)
->>>>>>> f1b824ec
 
                         # Use the determined centroid and
                         # cut out ctr_cutout_size pixels around it
