import numpy as np
import os
from tqdm import tqdm
import matplotlib as mpl
import matplotlib.pyplot as plt
import scipy.interpolate as spi
from .source_pos import gauss
from ..lib import util
from ..lib.plots import figure_filetype
import scipy.stats as stats
from matplotlib.colors import LogNorm
from mpl_toolkits import axes_grid1


def lc_nodriftcorr(meta, wave_1d, optspec, optmask=None):
    '''Plot a 2D light curve without drift correction. (Fig 3101)

    Parameters
    ----------
    meta : eureka.lib.readECF.MetaClass
        The metadata object.
    wave_1d : ndarray
        Wavelength array with trimmed edges depending on xwindow and ywindow
        which have been set in the S3 ecf
    optspec : ndarray
        The optimally extracted spectrum.
    optmask : ndarray (1D), optional
        A mask array to use if optspec is not a masked array. Defaults to None
        in which case only the invalid values of optspec will be masked.

    Returns
    -------
    None
    '''
    normspec = util.normalize_spectrum(meta, optspec, optmask=optmask)
    wmin = np.ma.min(wave_1d)
    wmax = np.ma.max(wave_1d)
    if not hasattr(meta, 'vmin') or meta.vmin is None:
        meta.vmin = 0.97
    if not hasattr(meta, 'vmax') or meta.vmin is None:
        meta.vmax = 1.03
    if not hasattr(meta, 'time_axis') or meta.time_axis is None:
        meta.time_axis = 'y'
    elif meta.time_axis not in ['y', 'x']:
        print("WARNING: meta.time_axis is not one of ['y', 'x']!"
              " Using 'y' by default.")
        meta.time_axis = 'y'

    plt.figure(3101, figsize=(8, 8))
    plt.clf()
    if meta.time_axis == 'y':
        plt.imshow(normspec, origin='lower', aspect='auto',
                   extent=[wmin, wmax, 0, meta.n_int], vmin=meta.vmin,
                   vmax=meta.vmax, cmap=plt.cm.RdYlBu_r)
        plt.ylabel('Integration Number')
        plt.xlabel(r'Wavelength ($\mu m$)')
    else:
        plt.imshow(normspec.swapaxes(0, 1), origin='lower', aspect='auto',
                   extent=[0, meta.n_int, wmin, wmax], vmin=meta.vmin,
                   vmax=meta.vmax, cmap=plt.cm.RdYlBu_r)
        plt.ylabel(r'Wavelength ($\mu m$)')
        plt.xlabel('Integration Number')

    plt.title(f"MAD = {np.round(meta.mad_s3, 0).astype(int)} ppm")
    plt.colorbar(label='Normalized Flux')
    plt.tight_layout()
    fname = f'figs{os.sep}fig3101-2D_LC'+figure_filetype
    plt.savefig(meta.outputdir+fname, dpi=300)
    if not meta.hide_plots:
        plt.pause(0.2)


def image_and_background(data, meta, log, m):
    '''Make image+background plot. (Figs 3301)

    Parameters
    ----------
    data : Xarray Dataset
        The Dataset object.
    meta : eureka.lib.readECF.MetaClass
        The metadata object.
    log : logedit.Logedit
        The current log.
    m : int
        The file number.

    Returns
    -------
    None
    '''
    log.writelog('  Creating figures for background subtraction...',
                 mute=(not meta.verbose))

    intstart = data.attrs['intstart']
    subdata = np.ma.masked_where(~data.mask.values, data.flux.values)
    subbg = np.ma.masked_where(~data.mask.values, data.bg.values)

    xmin, xmax = data.flux.x.min().values, data.flux.x.max().values
    ymin, ymax = data.flux.y.min().values, data.flux.y.max().values

    # Commented out vmax calculation is sensitive to unflagged hot pixels
    # vmax = np.ma.max(np.ma.masked_invalid(subdata))/40
    vmin = -200
    vmax = 1000
    median = np.ma.median(subbg)
    std = np.ma.std(subbg)
    # Set bad pixels to plot as black
    cmap = mpl.cm.get_cmap("plasma").copy()
    cmap.set_bad('k', 1.)
    iterfn = range(meta.int_end-meta.int_start)
    if meta.verbose:
        iterfn = tqdm(iterfn)
    for n in iterfn:
        plt.figure(3301, figsize=(8, 8))
        plt.clf()
        plt.suptitle(f'Integration {intstart + n}')
        plt.subplot(211)
        plt.title('Background-Subtracted Frame')
        plt.imshow(subdata[n], origin='lower', aspect='auto', cmap=cmap,
                   vmin=vmin, vmax=vmax, extent=[xmin, xmax, ymin, ymax])
        plt.colorbar()
        plt.ylabel('Detector Pixel Position')
        plt.subplot(212)
        plt.title('Subtracted Background')
        plt.imshow(subbg[n], origin='lower', aspect='auto', cmap=cmap,
                   vmin=median-3*std, vmax=median+3*std,
                   extent=[xmin, xmax, ymin, ymax])
        plt.colorbar()
        plt.ylabel('Detector Pixel Position')
        plt.xlabel('Detector Pixel Position')
        plt.tight_layout()
        file_number = str(m).zfill(int(np.floor(np.log10(meta.num_data_files))
                                       + 1))
        int_number = str(n).zfill(int(np.floor(np.log10(meta.n_int))+1))
        fname = (f'figs{os.sep}fig3301_file{file_number}_int{int_number}' +
                 '_ImageAndBackground'+figure_filetype)
        plt.savefig(meta.outputdir+fname, dpi=300)
        if not meta.hide_plots:
            plt.pause(0.2)


def drift_2D(data, meta):
    '''Plot the fitted 2D drift. (Fig 3105)

    Parameters
    ----------
    data : Xarray Dataset
        The Dataset object.
    meta : eureka.lib.readECF.MetaClass
        The metadata object.
    '''
    plt.figure(3105, figsize=(8, 6))
    plt.clf()
    plt.subplot(211)
    for p in range(2):
        iscans = np.where(data.scandir.values == p)[0]
        plt.plot(iscans, data.drift2D[iscans, 1], '.')
    plt.ylabel(f'Drift Along y ({data.drift2D.drift_units})')
    plt.subplot(212)
    for p in range(2):
        iscans = np.where(data.scandir.values == p)[0]
        plt.plot(iscans, data.drift2D[iscans, 0], '.')
    plt.ylabel(f'Drift Along x ({data.drift2D.drift_units})')
    plt.xlabel('Integration Number')
    plt.tight_layout()
    fname = f'figs{os.sep}fig3105_Drift2D{figure_filetype}'
    plt.savefig(meta.outputdir+fname, dpi=300)
    if not meta.hide_plots:
        plt.pause(0.2)


def optimal_spectrum(data, meta, n, m):
    '''Make optimal spectrum plot. (Figs 3302)

    Parameters
    ----------
    data : Xarray Dataset
        The Dataset object.
    meta : eureka.lib.readECF.MetaClass
        The metadata object.
    n : int
        The integration number.
    m : int
        The file number.

    Returns
    -------
    None
    '''
    intstart, stdspec, optspec, opterr = (data.attrs['intstart'],
                                          data.stdspec.values,
                                          data.optspec.values,
                                          data.opterr.values)

    plt.figure(3302)
    plt.clf()
    plt.suptitle(f'1D Spectrum - Integration {intstart + n}')
    plt.semilogy(data.stdspec.x.values, stdspec[n], '-', color='C1',
                 label='Standard Spec')
    plt.errorbar(data.stdspec.x.values, optspec[n], yerr=opterr[n], fmt='-',
                 color='C2', ecolor='C2', label='Optimal Spec')
    plt.ylabel('Flux')
    plt.xlabel('Detector Pixel Position')
    plt.legend(loc='best')
    plt.tight_layout()
    file_number = str(m).zfill(int(np.floor(np.log10(meta.num_data_files))+1))
    int_number = str(n).zfill(int(np.floor(np.log10(meta.n_int))+1))
    fname = (f'figs{os.sep}fig3302_file{file_number}_int{int_number}' +
             '_Spectrum'+figure_filetype)
    plt.savefig(meta.outputdir+fname, dpi=300)
    if not meta.hide_plots:
        plt.pause(0.2)


def source_position(meta, x_dim, pos_max, m, n,
                    isgauss=False, x=None, y=None, popt=None,
                    isFWM=False, y_pixels=None, sum_row=None, y_pos=None):
    '''Plot source position for MIRI data. (Figs 3102)

    Parameters
    ----------
    meta : eureka.lib.readECF.MetaClass
        The metadata object.
    x_dim : int
        The number of pixels in the y-direction in the image.
    pos_max : float
        The brightest row.
    m : int
        The file number.
    n : int
        The integration number.
    isgauss : bool; optional
        Used a guassian centring method.
    x : type; optional
        Unused.
    y : type; optional
        Unused.
    popt : list; optional
        The fitted Gaussian terms.
    isFWM : bool; optional
        Used a flux-weighted mean centring method.
    y_pixels : 1darray; optional
        The indices of the y-pixels.
    sum_row : 1darray; optional
        The sum over each row.
    y_pos : float; optional
        The FWM central position of the star.

    Returns
    -------
    None

    Notes
    -----
    History:

    - 2021-07-14: Sebastian Zieba
        Initial version.
    - Oct 15, 2021: Taylor Bell
        Tidied up the code a bit to reduce repeated code.
    '''
    plt.figure(3102)
    plt.clf()
    plt.plot(y_pixels, sum_row, 'o', label='Data')
    if isgauss:
        x_gaussian = np.linspace(0, x_dim, 500)
        gaussian = gauss(x_gaussian, *popt)
        plt.plot(x_gaussian, gaussian, '-', label='Gaussian Fit')
        plt.axvline(popt[1], ls=':', label='Gaussian Center', c='C2')
        plt.xlim(pos_max-meta.spec_hw, pos_max+meta.spec_hw)
    elif isFWM:
        plt.axvline(y_pos, ls='-', label='Weighted Row')
    plt.axvline(pos_max, ls='--', label='Brightest Row', c='C3')
    plt.ylabel('Row Flux')
    plt.xlabel('Row Pixel Position')
    plt.legend()
    plt.tight_layout()
    file_number = str(m).zfill(int(np.floor(np.log10(meta.num_data_files))+1))
    int_number = str(n).zfill(int(np.floor(np.log10(meta.n_int))+1))
    fname = (f'figs{os.sep}fig3102_file{file_number}_int{int_number}' +
             '_source_pos'+figure_filetype)
    plt.savefig(meta.outputdir+fname, dpi=300)
    if not meta.hide_plots:
        plt.pause(0.2)


def profile(meta, profile, submask, n, m):
    '''Plot weighting profile from optimal spectral extraction routine. (Figs 3303)

    Parameters
    ----------
    meta : eureka.lib.readECF.MetaClass
        The metadata object.
    profile : ndarray
        Fitted profile in the same shape as the data array.
    submask : ndarray
        Outlier mask.
    n : int
        The current integration number.
    m : int
        The file number.

    Returns
    -------
    None
    '''
    profile = np.ma.masked_invalid(profile)
    submask = np.ma.masked_invalid(submask)
    mask = np.logical_or(np.ma.getmaskarray(profile),
                         np.ma.getmaskarray(submask))
    profile = np.ma.masked_where(mask, profile)
    submask = np.ma.masked_where(mask, submask)
    vmax = 0.05*np.ma.max(profile*submask)
    vmin = np.ma.min(profile*submask)
    plt.figure(3303)
    plt.clf()
    plt.suptitle(f"Profile - Integration {n}")
    plt.imshow(profile*submask, aspect='auto', origin='lower',
               vmax=vmax, vmin=vmin)
    plt.ylabel('Relative Pixel Postion')
    plt.xlabel('Relative Pixel Position')
    plt.tight_layout()
    file_number = str(m).zfill(int(np.floor(np.log10(meta.num_data_files))+1))
    int_number = str(n).zfill(int(np.floor(np.log10(meta.n_int))+1))
    fname = (f'figs{os.sep}fig3303_file{file_number}_int{int_number}_Profile' +
             figure_filetype)
    plt.savefig(meta.outputdir+fname, dpi=300)
    if not meta.hide_plots:
        plt.pause(0.2)


def subdata(meta, i, n, m, subdata, submask, expected, loc):
    '''Show 1D view of profile for each column. (Figs 3501)

    Parameters
    ----------
    meta : eureka.lib.readECF.MetaClass
        The metadata object.
    i : int
        The column number.
    n : int
        The current integration number.
    m : int
        The file number.
    subdata : ndarray
        Background subtracted data.
    submask : ndarray
        Outlier mask.
    expected : ndarray
        Expected profile
    loc : ndarray
        Location of worst outliers.

    Returns
    -------
    None
    '''
    ny, nx = subdata.shape
    plt.figure(3501)
    plt.clf()
    plt.suptitle(f'Integration {n}, Columns {i}/{nx}')
    plt.plot(np.arange(ny)[np.where(submask[:, i])[0]],
             subdata[np.where(submask[:, i])[0], i], 'bo')
    plt.plot(np.arange(ny)[np.where(submask[:, i])[0]],
             expected[np.where(submask[:, i])[0], i], 'g-')
    plt.plot((loc[i]), (subdata[loc[i], i]), 'ro')
    file_number = str(m).zfill(int(np.floor(np.log10(meta.num_data_files))+1))
    int_number = str(n).zfill(int(np.floor(np.log10(meta.n_int))+1))
    col_number = str(i).zfill(int(np.floor(np.log10(nx))+1))
    fname = (f'figs{os.sep}fig3501_file{file_number}_int{int_number}' +
             f'_col{col_number}_subdata'+figure_filetype)
    plt.savefig(meta.outputdir+fname, dpi=300)
    if not meta.hide_plots:
        plt.pause(0.1)


def driftypos(data, meta):
    '''Plot the spatial jitter. (Fig 3103)

    Parameters
    ----------
    data : Xarray Dataset
        The Dataset object.
    meta : eureka.lib.readECF.MetaClass
        The metadata object.

    Returns
    -------
    None

    Notes
    -----
    History:

    - 2022-07-11 Caroline Piaulet
        First version of this function
    '''
    plt.figure(3103, figsize=(8, 4))
    plt.clf()
    plt.plot(np.arange(meta.n_int), data["driftypos"].values, '.')
    plt.ylabel('Spectrum spatial profile center')
    plt.xlabel('Integration Number')
    plt.tight_layout()
<<<<<<< HEAD
    fname = 'figs' + os.sep + 'fig3305_DriftYPos' + figure_filetype
    plt.savefig(meta.outputdir + fname, bbox_inches='tight', dpi=300)
=======
    fname = 'figs'+os.sep+'fig3103_DriftYPos'+figure_filetype
    plt.savefig(meta.outputdir+fname, bbox_inches='tight', dpi=300)
>>>>>>> 2f48be60
    if not meta.hide_plots:
        plt.pause(0.2)


def driftywidth(data, meta):
    '''Plot the spatial profile's fitted Gaussian width. (Fig 3104)

    Parameters
    ----------
    data : Xarray Dataset
        The Dataset object.
    meta : eureka.lib.readECF.MetaClass
        The metadata object.

    Returns
    -------
    None

    Notes
    -----
    History:

    - 2022-07-11 Caroline Piaulet
        First version of this function
    '''
    plt.figure(3104, figsize=(8, 4))
    plt.clf()
    plt.plot(np.arange(meta.n_int), data["driftywidth"].values, '.')
    plt.ylabel('Spectrum spatial profile width')
    plt.xlabel('Integration Number')
    plt.tight_layout()
<<<<<<< HEAD
    fname = 'figs' + os.sep + 'fig3306_DriftYWidth' + figure_filetype
    plt.savefig(meta.outputdir + fname, bbox_inches='tight', dpi=300)
    if not meta.hide_plots:
        plt.pause(0.2)


#Photometry
def phot_lc(meta, data):
    """
    Plots the flux as a function of time.
    """
    plt.figure(3103)
    plt.clf()
    plt.suptitle('Photometric light curve')
    plt.errorbar(data.time, data['aplev'], yerr=data['aperr'], c='k', fmt='.')
    plt.ylabel('Flux')
    plt.xlabel('Time')
    plt.tight_layout()
    fname = (f'figs{os.sep}fig3103-1D_LC' + figure_filetype)
    plt.savefig(meta.outputdir+fname, dpi=300)
    if not meta.hide_plots:
        plt.pause(0.2)


def phot_bg(meta, data):
    """
    Plots the background flux as a function of time.
    """
    plt.figure(3305)
    plt.clf()
    plt.suptitle('Photometric background light curve')
    plt.errorbar(data.time, data['skylev'], yerr=data['skyerr'], c='k', fmt='.')
    plt.ylabel('Flux')
    plt.xlabel('Time')
    plt.tight_layout()
    fname = (f'figs{os.sep}fig3305-1D_LC_BG' + figure_filetype)
    plt.savefig(meta.outputdir+fname, dpi=300)
=======
    fname = 'figs'+os.sep+'fig3104_DriftYWidth'+figure_filetype
    plt.savefig(meta.outputdir+fname, bbox_inches='tight', dpi=300)
>>>>>>> 2f48be60
    if not meta.hide_plots:
        plt.pause(0.2)


<<<<<<< HEAD
def phot_centroid(meta, data):
    """
    Plots the (x, y) centroids and (sx, sy) the Gaussian 1-sigma half-widths as a function of time.
    """
    plt.clf()
    fig, ax = plt.subplots(4,1, sharex=True)
    plt.suptitle('Centroid positions over time')

    cx = data.centroid_x.values
    cx_rms = np.sqrt(np.mean((cx - np.median(cx)) ** 2))
    cy = data.centroid_y.values
    cy_rms = np.sqrt(np.mean((cy - np.median(cy)) ** 2))

    ax[0].plot(data.time, data.centroid_x-np.mean(data.centroid_x), label='$\sigma$x = {0:.4f} pxls'.format(cx_rms))
    ax[0].set_ylabel('Delta x')
    ax[0].legend()

    ax[1].plot(data.time, data.centroid_y-np.mean(data.centroid_y), label='$\sigma$y = {0:.4f} pxls'.format(cy_rms))
    ax[1].set_ylabel('Delta y')
    ax[1].legend()

    ax[2].plot(data.time, data.centroid_sy-np.mean(data.centroid_sx))
    ax[2].set_ylabel('Delta sx')

    ax[3].plot(data.time, data.centroid_sy-np.mean(data.centroid_sy))
    ax[3].set_ylabel('Delta sy')
    ax[3].set_xlabel('Time')

    fig.subplots_adjust(hspace=0.02)

    plt.tight_layout()
    fname = (f'figs{os.sep}fig3104-Centroid' + figure_filetype)
    plt.savefig(meta.outputdir + fname, dpi=250)
    if not meta.hide_plots:
        plt.pause(0.2)


def phot_npix(meta, data):
    """
    Plots the (x, y) centroids and (sx, sy) the Gaussian 1-sigma half-widths as a function of time.
    """
    plt.figure(3502)
    plt.clf()
    plt.suptitle('Aperture sizes over time')
    plt.subplot(211)
    plt.plot(range(len(data.nappix)), data.nappix)
    plt.ylabel('nappix')
    plt.subplot(212)
    plt.plot(range(len(data.nskypix)), data.nskypix)
    plt.ylabel('nskypix')
    plt.xlabel('Time')
    plt.tight_layout()
    fname = (f'figs{os.sep}fig3502_aperture_size' + figure_filetype)
    plt.savefig(meta.outputdir + fname, dpi=250)
    if not meta.hide_plots:
        plt.pause(0.2)


def phot_centroid_fgc(img, x, y, sx, sy, i, m, meta):
    plt.figure(3503)
    plt.clf()

    fig, ax = plt.subplots(2,2, figsize=(8,8))
    plt.suptitle('Centroid gaussian fit')
    fig.delaxes(ax[1,1])
    ax[0, 0].imshow(img, vmax=5e3, origin='lower', aspect='auto')

    ax[1, 0].plot(range(len(np.sum(img, axis=0))), np.sum(img, axis=0))
    x_plot = np.linspace(0, len(np.sum(img, axis=0)))
    ax[1, 0].plot(x_plot, stats.norm.pdf(x_plot, x, sx)/np.max(stats.norm.pdf(x_plot, x, sx))*np.max(np.sum(img, axis=0)))
    ax[1, 0].set_xlabel('x position')
    ax[1, 0].set_ylabel('Flux (electrons)')

    ax[0, 1].plot(np.sum(img, axis=1), range(len(np.sum(img, axis=1))))
    y_plot = np.linspace(0, len(np.sum(img, axis=1)))
    ax[0, 1].plot(stats.norm.pdf(y_plot, y, sy)/np.max(stats.norm.pdf(y_plot, y, sy))*np.max(np.sum(img, axis=1)), y_plot)
    ax[0, 1].set_ylabel('y position')
    ax[0, 1].set_xlabel('Flux (electrons)')

    file_number = str(m).zfill(int(np.floor(np.log10(meta.num_data_files))+1))
    int_number = str(i).zfill(int(np.floor(np.log10(meta.n_int))+1))
    plt.tight_layout()
    fname = (f'figs{os.sep}fig3503_file{file_number}_int{int_number}_Centroid_Fit' + figure_filetype)
    plt.savefig(meta.outputdir + fname, dpi=250)
    if not meta.hide_plots:
        plt.pause(0.2)


def add_colorbar(im, aspect=20, pad_fraction=0.5, **kwargs):
    """
    Add a vertical color bar to an image plot.
    Taken from: https://stackoverflow.com/questions/18195758/set-matplotlib-colorbar-size-to-match-graph
    """
    divider = axes_grid1.make_axes_locatable(im.axes)
    width = axes_grid1.axes_size.AxesY(im.axes, aspect=1./aspect)
    pad = axes_grid1.axes_size.Fraction(pad_fraction, width)
    current_ax = plt.gca()
    cax = divider.append_axes("right", size=width, pad=pad)
    plt.sca(current_ax)
    return im.axes.figure.colorbar(im, cax=cax, **kwargs)


def phot_2d_frame(meta, m, i, data):
    """
    Plots the 2D frame together with the centroid position and apertures.
    """
    plt.figure(3306, figsize=(8, 3))
    plt.clf()
    plt.suptitle('2D frame with centroid and apertures')

    flux, centroid_x, centroid_y = data.flux[i], data.centroid_x[i], data.centroid_y[i]

    xmin, xmax = data.flux.x.min().values-meta.xwindow[0], data.flux.x.max().values-meta.xwindow[0]
    ymin, ymax = data.flux.y.min().values-meta.ywindow[0], data.flux.y.max().values-meta.ywindow[0]

    im = plt.imshow(flux, vmin=0, vmax=5e3, origin='lower', aspect='equal', extent=[xmin, xmax, ymin, ymax])
    plt.scatter(centroid_x, centroid_y, marker='x', s=25, c='r', label='centroid')
    plt.title('Full Frame')
    plt.ylabel('y pixels')
    plt.xlabel('x pixels')

    circle1 = plt.Circle((centroid_x, centroid_y), meta.photap, color='r', fill=False, lw=3, alpha=0.7, label='target aperture')
    circle2 = plt.Circle((centroid_x, centroid_y), meta.skyin, color='w', fill=False, lw=4, alpha=0.8, label='sky aperture')
    circle3 = plt.Circle((centroid_x, centroid_y), meta.skyout, color='w', fill=False, lw=4, alpha=0.8)
    plt.gca().add_patch(circle1)
    plt.gca().add_patch(circle2)
    plt.gca().add_patch(circle3)
    add_colorbar(im, label='Flux (electrons)')
    plt.xlim(0, flux.shape[1])
    plt.ylim(0, flux.shape[0])
    plt.xlabel('x pixels')
    plt.ylabel('y pixels')

    plt.legend()
    plt.tight_layout()
    file_number = str(m).zfill(int(np.floor(np.log10(meta.num_data_files))+1))
    int_number = str(i).zfill(int(np.floor(np.log10(meta.n_int))+1))

    fname = (f'figs{os.sep}fig3306_file{file_number}_int{int_number}_2D_Frame' + figure_filetype)
    plt.savefig(meta.outputdir + fname, dpi=250, tight_layout=True)
    if not meta.hide_plots:
        plt.pause(0.2)


def phot_2d_frame_zoom(meta, m, i, data):
    """
    Plots the 2D frame together with the centroid position and apertures.
    """
    plt.figure(3504, figsize=(6, 5))
    plt.clf()
    plt.suptitle('2D frame with centroid and apertures (zoom-in)')
    flux, centroid_x, centroid_y = data.flux[i], data.centroid_x[i], data.centroid_y[i]

    xmin, xmax = data.flux.x.min().values-meta.xwindow[0], data.flux.x.max().values-meta.xwindow[0]
    ymin, ymax = data.flux.y.min().values-meta.ywindow[0], data.flux.y.max().values-meta.ywindow[0]

    im = plt.imshow(flux, vmin=0, vmax=5e3, origin='lower', aspect='equal', extent=[xmin, xmax, ymin, ymax])
    plt.scatter(centroid_x, centroid_y, marker='x', s=25, c='r', label='centroid')
    plt.title('Full Frame')
    plt.ylabel('y pixels')
    plt.xlabel('x pixels')

    circle1 = plt.Circle((centroid_x, centroid_y), meta.photap, color='r', fill=False, lw=3, alpha=0.7, label='target aperture')
    circle2 = plt.Circle((centroid_x, centroid_y), meta.skyin, color='w', fill=False, lw=4, alpha=0.8, label='sky aperture')
    circle3 = plt.Circle((centroid_x, centroid_y), meta.skyout, color='w', fill=False, lw=4, alpha=0.8)
    plt.gca().add_patch(circle1)
    plt.gca().add_patch(circle2)
    plt.gca().add_patch(circle3)

    add_colorbar(im, label='Flux (electrons)')
    xlim_min = max(0, centroid_x - meta.skyout - 10)
    xlim_max = min(centroid_x + meta.skyout + 10, flux.shape[1])
    ylim_min = max(0, centroid_y - meta.skyout - 10)
    ylim_max = min(centroid_y + meta.skyout + 10, flux.shape[0])

    plt.xlim(xlim_min, xlim_max)
    plt.ylim(ylim_min, ylim_max)
    plt.xlabel('x pixels')
    plt.ylabel('y pixels')

    plt.legend()
    plt.tight_layout()
    file_number = str(m).zfill(int(np.floor(np.log10(meta.num_data_files))+1))
    int_number = str(i).zfill(int(np.floor(np.log10(meta.n_int))+1))

    fname = (f'figs{os.sep}fig3504_file{file_number}_int{int_number}_2D_Frame_Zoom' + figure_filetype)
    plt.savefig(meta.outputdir + fname, dpi=250, tight_layout=True)
    if not meta.hide_plots:
        plt.pause(0.2)


def phot_2d_frame_oof(meta, m, i, data, flux_w_oof):
    """
    Plots the 2D frame together with the centroid position and apertures.
    """
    fig, ax = plt.subplots(2, 1, figsize=(8.2, 4.2))

    im0 = ax[0].imshow(flux_w_oof, origin='lower', norm=LogNorm(vmin=0.1, vmax=40), cmap='viridis')
    ax[0].set_title('Before 1/f correction')
    ax[0].set_ylabel('y pixels')

    flux = data.flux.values[i]
    im1 = ax[1].imshow(flux, origin='lower', norm=LogNorm(vmin=0.1, vmax=40), cmap='viridis')
    ax[1].set_title('After 1/f correction')
    ax[1].set_xlabel('x pixels')
    ax[1].set_ylabel('y pixels')

    plt.subplots_adjust(hspace=0.3)

    cbar = fig.colorbar(im1, ax=ax)
    cbar.ax.set_ylabel('Flux (electrons)')
    file_number = str(m).zfill(int(np.floor(np.log10(meta.num_data_files))+1))
    int_number = str(i).zfill(int(np.floor(np.log10(meta.n_int))+1))
    fig.suptitle((f'Segment {file_number}, Integration {int_number}'), y=0.99)

    fname = (f'figs{os.sep}fig3307_file{file_number}_int{int_number}_2D_Frame_OOF' + figure_filetype)
    plt.savefig(meta.outputdir + fname, dpi=250, tight_layout=True)
    if not meta.hide_plots:
        plt.pause(0.2)


def phot_2d_frame_diff(meta, data):
    """
    Plots the 2D frame together with the centroid position and apertures.
    """
    for i in range(len(data.aplev.values)-1):
        plt.figure(3505)
        plt.clf()
        plt.suptitle('2D frame differences')
        flux1 = data.flux.values[i]
        flux2 = data.flux.values[i+1]
        plt.imshow(flux2-flux1, origin='lower', vmin=-600, vmax=600)
        plt.xlim(1064-120-512, 1064+120-512)
        plt.ylim(0, flux1.shape[0])
        plt.xlabel('x pixels')
        plt.ylabel('y pixels')

        plt.colorbar(label = 'Delta Flux (electrons)')
        plt.tight_layout()
        #file_number = str(m).zfill(int(np.floor(np.log10(meta.num_data_files)) + 1))
        int_number = str(i).zfill(int(np.floor(np.log10(meta.n_int)) + 1))
        plt.suptitle((f'Integration {int_number}'), y=0.99)

        fname = (f'figs{os.sep}fig3505_int{int_number}_2D_Frame_Diff' + figure_filetype)
        plt.savefig(meta.outputdir + fname, dpi=250, tight_layout=True)
        if not meta.hide_plots:
            plt.pause(0.2)
=======
def residualBackground(data, meta, m, vmin=-200, vmax=1000):
    '''Plot the median, BG-subtracted frame to study the residual BG region and
    aperture/BG sizes. (Fig 3304)

    Parameters
    ----------
    data : Xarray Dataset
        The Dataset object.
    meta : eureka.lib.readECF.MetaClass
        The metadata object.
    m : int
        The file number.
    vmin : int; optional
        Minimum value of colormap. Default is -200.
    vmax : int; optional
        Maximum value of colormap. Default is 1000.

    Returns
    -------
    None

    Notes
    -----
    History:

    - 2022-07-29 KBS
        First version
    '''
    # Median flux of segment
    subdata = np.ma.masked_where(~data.mask.values, data.flux.values)
    flux = np.ma.median(subdata, axis=0)
    # Compute vertical slice of with 10 columns
    slice = np.nanmedian(flux[:, meta.subnx//2-5:meta.subnx//2+5], axis=1)
    # Interpolate to 0.01-pixel resolution
    f = spi.interp1d(np.arange(meta.subny), slice, 'cubic')
    ny_hr = np.arange(0, meta.subny-1, 0.01)
    flux_hr = f(ny_hr)
    # Set bad pixels to plot as black
    cmap = mpl.cm.get_cmap("plasma").copy()
    cmap.set_bad('k', 1.)

    plt.figure(3304, figsize=(8, 3.5))
    plt.clf()
    fig, (a0, a1) = plt.subplots(1, 2, gridspec_kw={'width_ratios': [3, 1]},
                                 num=3304, figsize=(8, 3.5))
    a0.imshow(flux, origin='lower', aspect='auto', vmax=vmax, vmin=vmin,
              cmap=cmap)
    a0.hlines([meta.bg_y1, meta.bg_y2], 0, meta.subnx, color='orange')
    a0.hlines([meta.src_ypos+meta.spec_hw, meta.src_ypos-meta.spec_hw], 0,
              meta.subnx, color='mediumseagreen', linestyle='dashed')
    a0.axes.set_xlim(0, meta.subnx)
    a0.axes.set_ylabel("Pixel Position")
    a0.axes.set_xlabel("Pixel Position")
    a1.scatter(flux_hr, ny_hr, 5, flux_hr, cmap='plasma',
               norm=plt.Normalize(vmin, vmax))
    a1.vlines([0], 0, meta.subny, color='0.5', linestyle='dotted')
    a1.hlines([meta.bg_y1, meta.bg_y2], vmin, vmax, color='orange',
              linestyle='solid', label='bg'+str(meta.bg_hw))
    a1.hlines([meta.src_ypos+meta.spec_hw, meta.src_ypos-meta.spec_hw], vmin,
              vmax, color='mediumseagreen', linestyle='dashed',
              label='ap'+str(meta.spec_hw))
    a1.legend(loc='upper right', fontsize=8)
    a1.axes.set_xlabel("Flux [e-]")
    a1.axes.set_xlim(vmin, vmax)
    a1.axes.set_ylim(0, meta.subny)
    a1.axes.set_yticklabels([])
    # a1.yaxis.set_visible(False)
    a1.axes.set_xticks(np.linspace(vmin, vmax, 3))
    fig.colorbar(plt.cm.ScalarMappable(norm=plt.Normalize(vmin, vmax),
                 cmap='plasma'), ax=a1)
    fig.subplots_adjust(top=0.97,
                        bottom=0.155,
                        left=0.08,
                        right=0.925,
                        hspace=0.2,
                        wspace=0.08)
    file_number = str(m).zfill(int(np.floor(np.log10(meta.num_data_files))+1))
    fname = (f'figs{os.sep}fig3304_file{file_number}' +
             '_ResidualBG'+figure_filetype)
    plt.savefig(meta.outputdir+fname, dpi=300)
    if not meta.hide_plots:
        plt.pause(0.1)
>>>>>>> 2f48be60
<|MERGE_RESOLUTION|>--- conflicted
+++ resolved
@@ -401,13 +401,8 @@
     plt.ylabel('Spectrum spatial profile center')
     plt.xlabel('Integration Number')
     plt.tight_layout()
-<<<<<<< HEAD
-    fname = 'figs' + os.sep + 'fig3305_DriftYPos' + figure_filetype
-    plt.savefig(meta.outputdir + fname, bbox_inches='tight', dpi=300)
-=======
     fname = 'figs'+os.sep+'fig3103_DriftYPos'+figure_filetype
     plt.savefig(meta.outputdir+fname, bbox_inches='tight', dpi=300)
->>>>>>> 2f48be60
     if not meta.hide_plots:
         plt.pause(0.2)
 
@@ -439,301 +434,12 @@
     plt.ylabel('Spectrum spatial profile width')
     plt.xlabel('Integration Number')
     plt.tight_layout()
-<<<<<<< HEAD
-    fname = 'figs' + os.sep + 'fig3306_DriftYWidth' + figure_filetype
-    plt.savefig(meta.outputdir + fname, bbox_inches='tight', dpi=300)
-    if not meta.hide_plots:
-        plt.pause(0.2)
-
-
-#Photometry
-def phot_lc(meta, data):
-    """
-    Plots the flux as a function of time.
-    """
-    plt.figure(3103)
-    plt.clf()
-    plt.suptitle('Photometric light curve')
-    plt.errorbar(data.time, data['aplev'], yerr=data['aperr'], c='k', fmt='.')
-    plt.ylabel('Flux')
-    plt.xlabel('Time')
-    plt.tight_layout()
-    fname = (f'figs{os.sep}fig3103-1D_LC' + figure_filetype)
-    plt.savefig(meta.outputdir+fname, dpi=300)
-    if not meta.hide_plots:
-        plt.pause(0.2)
-
-
-def phot_bg(meta, data):
-    """
-    Plots the background flux as a function of time.
-    """
-    plt.figure(3305)
-    plt.clf()
-    plt.suptitle('Photometric background light curve')
-    plt.errorbar(data.time, data['skylev'], yerr=data['skyerr'], c='k', fmt='.')
-    plt.ylabel('Flux')
-    plt.xlabel('Time')
-    plt.tight_layout()
-    fname = (f'figs{os.sep}fig3305-1D_LC_BG' + figure_filetype)
-    plt.savefig(meta.outputdir+fname, dpi=300)
-=======
     fname = 'figs'+os.sep+'fig3104_DriftYWidth'+figure_filetype
     plt.savefig(meta.outputdir+fname, bbox_inches='tight', dpi=300)
->>>>>>> 2f48be60
-    if not meta.hide_plots:
-        plt.pause(0.2)
-
-
-<<<<<<< HEAD
-def phot_centroid(meta, data):
-    """
-    Plots the (x, y) centroids and (sx, sy) the Gaussian 1-sigma half-widths as a function of time.
-    """
-    plt.clf()
-    fig, ax = plt.subplots(4,1, sharex=True)
-    plt.suptitle('Centroid positions over time')
-
-    cx = data.centroid_x.values
-    cx_rms = np.sqrt(np.mean((cx - np.median(cx)) ** 2))
-    cy = data.centroid_y.values
-    cy_rms = np.sqrt(np.mean((cy - np.median(cy)) ** 2))
-
-    ax[0].plot(data.time, data.centroid_x-np.mean(data.centroid_x), label='$\sigma$x = {0:.4f} pxls'.format(cx_rms))
-    ax[0].set_ylabel('Delta x')
-    ax[0].legend()
-
-    ax[1].plot(data.time, data.centroid_y-np.mean(data.centroid_y), label='$\sigma$y = {0:.4f} pxls'.format(cy_rms))
-    ax[1].set_ylabel('Delta y')
-    ax[1].legend()
-
-    ax[2].plot(data.time, data.centroid_sy-np.mean(data.centroid_sx))
-    ax[2].set_ylabel('Delta sx')
-
-    ax[3].plot(data.time, data.centroid_sy-np.mean(data.centroid_sy))
-    ax[3].set_ylabel('Delta sy')
-    ax[3].set_xlabel('Time')
-
-    fig.subplots_adjust(hspace=0.02)
-
-    plt.tight_layout()
-    fname = (f'figs{os.sep}fig3104-Centroid' + figure_filetype)
-    plt.savefig(meta.outputdir + fname, dpi=250)
-    if not meta.hide_plots:
-        plt.pause(0.2)
-
-
-def phot_npix(meta, data):
-    """
-    Plots the (x, y) centroids and (sx, sy) the Gaussian 1-sigma half-widths as a function of time.
-    """
-    plt.figure(3502)
-    plt.clf()
-    plt.suptitle('Aperture sizes over time')
-    plt.subplot(211)
-    plt.plot(range(len(data.nappix)), data.nappix)
-    plt.ylabel('nappix')
-    plt.subplot(212)
-    plt.plot(range(len(data.nskypix)), data.nskypix)
-    plt.ylabel('nskypix')
-    plt.xlabel('Time')
-    plt.tight_layout()
-    fname = (f'figs{os.sep}fig3502_aperture_size' + figure_filetype)
-    plt.savefig(meta.outputdir + fname, dpi=250)
-    if not meta.hide_plots:
-        plt.pause(0.2)
-
-
-def phot_centroid_fgc(img, x, y, sx, sy, i, m, meta):
-    plt.figure(3503)
-    plt.clf()
-
-    fig, ax = plt.subplots(2,2, figsize=(8,8))
-    plt.suptitle('Centroid gaussian fit')
-    fig.delaxes(ax[1,1])
-    ax[0, 0].imshow(img, vmax=5e3, origin='lower', aspect='auto')
-
-    ax[1, 0].plot(range(len(np.sum(img, axis=0))), np.sum(img, axis=0))
-    x_plot = np.linspace(0, len(np.sum(img, axis=0)))
-    ax[1, 0].plot(x_plot, stats.norm.pdf(x_plot, x, sx)/np.max(stats.norm.pdf(x_plot, x, sx))*np.max(np.sum(img, axis=0)))
-    ax[1, 0].set_xlabel('x position')
-    ax[1, 0].set_ylabel('Flux (electrons)')
-
-    ax[0, 1].plot(np.sum(img, axis=1), range(len(np.sum(img, axis=1))))
-    y_plot = np.linspace(0, len(np.sum(img, axis=1)))
-    ax[0, 1].plot(stats.norm.pdf(y_plot, y, sy)/np.max(stats.norm.pdf(y_plot, y, sy))*np.max(np.sum(img, axis=1)), y_plot)
-    ax[0, 1].set_ylabel('y position')
-    ax[0, 1].set_xlabel('Flux (electrons)')
-
-    file_number = str(m).zfill(int(np.floor(np.log10(meta.num_data_files))+1))
-    int_number = str(i).zfill(int(np.floor(np.log10(meta.n_int))+1))
-    plt.tight_layout()
-    fname = (f'figs{os.sep}fig3503_file{file_number}_int{int_number}_Centroid_Fit' + figure_filetype)
-    plt.savefig(meta.outputdir + fname, dpi=250)
-    if not meta.hide_plots:
-        plt.pause(0.2)
-
-
-def add_colorbar(im, aspect=20, pad_fraction=0.5, **kwargs):
-    """
-    Add a vertical color bar to an image plot.
-    Taken from: https://stackoverflow.com/questions/18195758/set-matplotlib-colorbar-size-to-match-graph
-    """
-    divider = axes_grid1.make_axes_locatable(im.axes)
-    width = axes_grid1.axes_size.AxesY(im.axes, aspect=1./aspect)
-    pad = axes_grid1.axes_size.Fraction(pad_fraction, width)
-    current_ax = plt.gca()
-    cax = divider.append_axes("right", size=width, pad=pad)
-    plt.sca(current_ax)
-    return im.axes.figure.colorbar(im, cax=cax, **kwargs)
-
-
-def phot_2d_frame(meta, m, i, data):
-    """
-    Plots the 2D frame together with the centroid position and apertures.
-    """
-    plt.figure(3306, figsize=(8, 3))
-    plt.clf()
-    plt.suptitle('2D frame with centroid and apertures')
-
-    flux, centroid_x, centroid_y = data.flux[i], data.centroid_x[i], data.centroid_y[i]
-
-    xmin, xmax = data.flux.x.min().values-meta.xwindow[0], data.flux.x.max().values-meta.xwindow[0]
-    ymin, ymax = data.flux.y.min().values-meta.ywindow[0], data.flux.y.max().values-meta.ywindow[0]
-
-    im = plt.imshow(flux, vmin=0, vmax=5e3, origin='lower', aspect='equal', extent=[xmin, xmax, ymin, ymax])
-    plt.scatter(centroid_x, centroid_y, marker='x', s=25, c='r', label='centroid')
-    plt.title('Full Frame')
-    plt.ylabel('y pixels')
-    plt.xlabel('x pixels')
-
-    circle1 = plt.Circle((centroid_x, centroid_y), meta.photap, color='r', fill=False, lw=3, alpha=0.7, label='target aperture')
-    circle2 = plt.Circle((centroid_x, centroid_y), meta.skyin, color='w', fill=False, lw=4, alpha=0.8, label='sky aperture')
-    circle3 = plt.Circle((centroid_x, centroid_y), meta.skyout, color='w', fill=False, lw=4, alpha=0.8)
-    plt.gca().add_patch(circle1)
-    plt.gca().add_patch(circle2)
-    plt.gca().add_patch(circle3)
-    add_colorbar(im, label='Flux (electrons)')
-    plt.xlim(0, flux.shape[1])
-    plt.ylim(0, flux.shape[0])
-    plt.xlabel('x pixels')
-    plt.ylabel('y pixels')
-
-    plt.legend()
-    plt.tight_layout()
-    file_number = str(m).zfill(int(np.floor(np.log10(meta.num_data_files))+1))
-    int_number = str(i).zfill(int(np.floor(np.log10(meta.n_int))+1))
-
-    fname = (f'figs{os.sep}fig3306_file{file_number}_int{int_number}_2D_Frame' + figure_filetype)
-    plt.savefig(meta.outputdir + fname, dpi=250, tight_layout=True)
-    if not meta.hide_plots:
-        plt.pause(0.2)
-
-
-def phot_2d_frame_zoom(meta, m, i, data):
-    """
-    Plots the 2D frame together with the centroid position and apertures.
-    """
-    plt.figure(3504, figsize=(6, 5))
-    plt.clf()
-    plt.suptitle('2D frame with centroid and apertures (zoom-in)')
-    flux, centroid_x, centroid_y = data.flux[i], data.centroid_x[i], data.centroid_y[i]
-
-    xmin, xmax = data.flux.x.min().values-meta.xwindow[0], data.flux.x.max().values-meta.xwindow[0]
-    ymin, ymax = data.flux.y.min().values-meta.ywindow[0], data.flux.y.max().values-meta.ywindow[0]
-
-    im = plt.imshow(flux, vmin=0, vmax=5e3, origin='lower', aspect='equal', extent=[xmin, xmax, ymin, ymax])
-    plt.scatter(centroid_x, centroid_y, marker='x', s=25, c='r', label='centroid')
-    plt.title('Full Frame')
-    plt.ylabel('y pixels')
-    plt.xlabel('x pixels')
-
-    circle1 = plt.Circle((centroid_x, centroid_y), meta.photap, color='r', fill=False, lw=3, alpha=0.7, label='target aperture')
-    circle2 = plt.Circle((centroid_x, centroid_y), meta.skyin, color='w', fill=False, lw=4, alpha=0.8, label='sky aperture')
-    circle3 = plt.Circle((centroid_x, centroid_y), meta.skyout, color='w', fill=False, lw=4, alpha=0.8)
-    plt.gca().add_patch(circle1)
-    plt.gca().add_patch(circle2)
-    plt.gca().add_patch(circle3)
-
-    add_colorbar(im, label='Flux (electrons)')
-    xlim_min = max(0, centroid_x - meta.skyout - 10)
-    xlim_max = min(centroid_x + meta.skyout + 10, flux.shape[1])
-    ylim_min = max(0, centroid_y - meta.skyout - 10)
-    ylim_max = min(centroid_y + meta.skyout + 10, flux.shape[0])
-
-    plt.xlim(xlim_min, xlim_max)
-    plt.ylim(ylim_min, ylim_max)
-    plt.xlabel('x pixels')
-    plt.ylabel('y pixels')
-
-    plt.legend()
-    plt.tight_layout()
-    file_number = str(m).zfill(int(np.floor(np.log10(meta.num_data_files))+1))
-    int_number = str(i).zfill(int(np.floor(np.log10(meta.n_int))+1))
-
-    fname = (f'figs{os.sep}fig3504_file{file_number}_int{int_number}_2D_Frame_Zoom' + figure_filetype)
-    plt.savefig(meta.outputdir + fname, dpi=250, tight_layout=True)
-    if not meta.hide_plots:
-        plt.pause(0.2)
-
-
-def phot_2d_frame_oof(meta, m, i, data, flux_w_oof):
-    """
-    Plots the 2D frame together with the centroid position and apertures.
-    """
-    fig, ax = plt.subplots(2, 1, figsize=(8.2, 4.2))
-
-    im0 = ax[0].imshow(flux_w_oof, origin='lower', norm=LogNorm(vmin=0.1, vmax=40), cmap='viridis')
-    ax[0].set_title('Before 1/f correction')
-    ax[0].set_ylabel('y pixels')
-
-    flux = data.flux.values[i]
-    im1 = ax[1].imshow(flux, origin='lower', norm=LogNorm(vmin=0.1, vmax=40), cmap='viridis')
-    ax[1].set_title('After 1/f correction')
-    ax[1].set_xlabel('x pixels')
-    ax[1].set_ylabel('y pixels')
-
-    plt.subplots_adjust(hspace=0.3)
-
-    cbar = fig.colorbar(im1, ax=ax)
-    cbar.ax.set_ylabel('Flux (electrons)')
-    file_number = str(m).zfill(int(np.floor(np.log10(meta.num_data_files))+1))
-    int_number = str(i).zfill(int(np.floor(np.log10(meta.n_int))+1))
-    fig.suptitle((f'Segment {file_number}, Integration {int_number}'), y=0.99)
-
-    fname = (f'figs{os.sep}fig3307_file{file_number}_int{int_number}_2D_Frame_OOF' + figure_filetype)
-    plt.savefig(meta.outputdir + fname, dpi=250, tight_layout=True)
-    if not meta.hide_plots:
-        plt.pause(0.2)
-
-
-def phot_2d_frame_diff(meta, data):
-    """
-    Plots the 2D frame together with the centroid position and apertures.
-    """
-    for i in range(len(data.aplev.values)-1):
-        plt.figure(3505)
-        plt.clf()
-        plt.suptitle('2D frame differences')
-        flux1 = data.flux.values[i]
-        flux2 = data.flux.values[i+1]
-        plt.imshow(flux2-flux1, origin='lower', vmin=-600, vmax=600)
-        plt.xlim(1064-120-512, 1064+120-512)
-        plt.ylim(0, flux1.shape[0])
-        plt.xlabel('x pixels')
-        plt.ylabel('y pixels')
-
-        plt.colorbar(label = 'Delta Flux (electrons)')
-        plt.tight_layout()
-        #file_number = str(m).zfill(int(np.floor(np.log10(meta.num_data_files)) + 1))
-        int_number = str(i).zfill(int(np.floor(np.log10(meta.n_int)) + 1))
-        plt.suptitle((f'Integration {int_number}'), y=0.99)
-
-        fname = (f'figs{os.sep}fig3505_int{int_number}_2D_Frame_Diff' + figure_filetype)
-        plt.savefig(meta.outputdir + fname, dpi=250, tight_layout=True)
-        if not meta.hide_plots:
-            plt.pause(0.2)
-=======
+    if not meta.hide_plots:
+        plt.pause(0.2)
+
+
 def residualBackground(data, meta, m, vmin=-200, vmax=1000):
     '''Plot the median, BG-subtracted frame to study the residual BG region and
     aperture/BG sizes. (Fig 3304)
@@ -816,4 +522,287 @@
     plt.savefig(meta.outputdir+fname, dpi=300)
     if not meta.hide_plots:
         plt.pause(0.1)
->>>>>>> 2f48be60
+
+
+#Photometry
+def phot_lc(meta, data):
+    """
+    Plots the flux as a function of time.
+    """
+    plt.figure(3103)
+    plt.clf()
+    plt.suptitle('Photometric light curve')
+    plt.errorbar(data.time, data['aplev'], yerr=data['aperr'], c='k', fmt='.')
+    plt.ylabel('Flux')
+    plt.xlabel('Time')
+    plt.tight_layout()
+    fname = (f'figs{os.sep}fig3103-1D_LC' + figure_filetype)
+    plt.savefig(meta.outputdir+fname, dpi=300)
+    if not meta.hide_plots:
+        plt.pause(0.2)
+
+
+def phot_bg(meta, data):
+    """
+    Plots the background flux as a function of time.
+    """
+    plt.figure(3305)
+    plt.clf()
+    plt.suptitle('Photometric background light curve')
+    plt.errorbar(data.time, data['skylev'], yerr=data['skyerr'], c='k', fmt='.')
+    plt.ylabel('Flux')
+    plt.xlabel('Time')
+    plt.tight_layout()
+    fname = (f'figs{os.sep}fig3305-1D_LC_BG' + figure_filetype)
+    plt.savefig(meta.outputdir+fname, dpi=300)
+    if not meta.hide_plots:
+        plt.pause(0.2)
+
+
+def phot_centroid(meta, data):
+    """
+    Plots the (x, y) centroids and (sx, sy) the Gaussian 1-sigma half-widths as a function of time.
+    """
+    plt.clf()
+    fig, ax = plt.subplots(4,1, sharex=True)
+    plt.suptitle('Centroid positions over time')
+
+    cx = data.centroid_x.values
+    cx_rms = np.sqrt(np.mean((cx - np.median(cx)) ** 2))
+    cy = data.centroid_y.values
+    cy_rms = np.sqrt(np.mean((cy - np.median(cy)) ** 2))
+
+    ax[0].plot(data.time, data.centroid_x-np.mean(data.centroid_x), label='$\sigma$x = {0:.4f} pxls'.format(cx_rms))
+    ax[0].set_ylabel('Delta x')
+    ax[0].legend()
+
+    ax[1].plot(data.time, data.centroid_y-np.mean(data.centroid_y), label='$\sigma$y = {0:.4f} pxls'.format(cy_rms))
+    ax[1].set_ylabel('Delta y')
+    ax[1].legend()
+
+    ax[2].plot(data.time, data.centroid_sy-np.mean(data.centroid_sx))
+    ax[2].set_ylabel('Delta sx')
+
+    ax[3].plot(data.time, data.centroid_sy-np.mean(data.centroid_sy))
+    ax[3].set_ylabel('Delta sy')
+    ax[3].set_xlabel('Time')
+
+    fig.subplots_adjust(hspace=0.02)
+
+    plt.tight_layout()
+    fname = (f'figs{os.sep}fig3104-Centroid' + figure_filetype)
+    plt.savefig(meta.outputdir + fname, dpi=250)
+    if not meta.hide_plots:
+        plt.pause(0.2)
+
+
+def phot_npix(meta, data):
+    """
+    Plots the (x, y) centroids and (sx, sy) the Gaussian 1-sigma half-widths as a function of time.
+    """
+    plt.figure(3502)
+    plt.clf()
+    plt.suptitle('Aperture sizes over time')
+    plt.subplot(211)
+    plt.plot(range(len(data.nappix)), data.nappix)
+    plt.ylabel('nappix')
+    plt.subplot(212)
+    plt.plot(range(len(data.nskypix)), data.nskypix)
+    plt.ylabel('nskypix')
+    plt.xlabel('Time')
+    plt.tight_layout()
+    fname = (f'figs{os.sep}fig3502_aperture_size' + figure_filetype)
+    plt.savefig(meta.outputdir + fname, dpi=250)
+    if not meta.hide_plots:
+        plt.pause(0.2)
+
+
+def phot_centroid_fgc(img, x, y, sx, sy, i, m, meta):
+    plt.figure(3503)
+    plt.clf()
+
+    fig, ax = plt.subplots(2,2, figsize=(8,8))
+    plt.suptitle('Centroid gaussian fit')
+    fig.delaxes(ax[1,1])
+    ax[0, 0].imshow(img, vmax=5e3, origin='lower', aspect='auto')
+
+    ax[1, 0].plot(range(len(np.sum(img, axis=0))), np.sum(img, axis=0))
+    x_plot = np.linspace(0, len(np.sum(img, axis=0)))
+    ax[1, 0].plot(x_plot, stats.norm.pdf(x_plot, x, sx)/np.max(stats.norm.pdf(x_plot, x, sx))*np.max(np.sum(img, axis=0)))
+    ax[1, 0].set_xlabel('x position')
+    ax[1, 0].set_ylabel('Flux (electrons)')
+
+    ax[0, 1].plot(np.sum(img, axis=1), range(len(np.sum(img, axis=1))))
+    y_plot = np.linspace(0, len(np.sum(img, axis=1)))
+    ax[0, 1].plot(stats.norm.pdf(y_plot, y, sy)/np.max(stats.norm.pdf(y_plot, y, sy))*np.max(np.sum(img, axis=1)), y_plot)
+    ax[0, 1].set_ylabel('y position')
+    ax[0, 1].set_xlabel('Flux (electrons)')
+
+    file_number = str(m).zfill(int(np.floor(np.log10(meta.num_data_files))+1))
+    int_number = str(i).zfill(int(np.floor(np.log10(meta.n_int))+1))
+    plt.tight_layout()
+    fname = (f'figs{os.sep}fig3503_file{file_number}_int{int_number}_Centroid_Fit' + figure_filetype)
+    plt.savefig(meta.outputdir + fname, dpi=250)
+    if not meta.hide_plots:
+        plt.pause(0.2)
+
+
+def add_colorbar(im, aspect=20, pad_fraction=0.5, **kwargs):
+    """
+    Add a vertical color bar to an image plot.
+    Taken from: https://stackoverflow.com/questions/18195758/set-matplotlib-colorbar-size-to-match-graph
+    """
+    divider = axes_grid1.make_axes_locatable(im.axes)
+    width = axes_grid1.axes_size.AxesY(im.axes, aspect=1./aspect)
+    pad = axes_grid1.axes_size.Fraction(pad_fraction, width)
+    current_ax = plt.gca()
+    cax = divider.append_axes("right", size=width, pad=pad)
+    plt.sca(current_ax)
+    return im.axes.figure.colorbar(im, cax=cax, **kwargs)
+
+
+def phot_2d_frame(meta, m, i, data):
+    """
+    Plots the 2D frame together with the centroid position and apertures.
+    """
+    plt.figure(3306, figsize=(8, 3))
+    plt.clf()
+    plt.suptitle('2D frame with centroid and apertures')
+
+    flux, centroid_x, centroid_y = data.flux[i], data.centroid_x[i], data.centroid_y[i]
+
+    xmin, xmax = data.flux.x.min().values-meta.xwindow[0], data.flux.x.max().values-meta.xwindow[0]
+    ymin, ymax = data.flux.y.min().values-meta.ywindow[0], data.flux.y.max().values-meta.ywindow[0]
+
+    im = plt.imshow(flux, vmin=0, vmax=5e3, origin='lower', aspect='equal', extent=[xmin, xmax, ymin, ymax])
+    plt.scatter(centroid_x, centroid_y, marker='x', s=25, c='r', label='centroid')
+    plt.title('Full Frame')
+    plt.ylabel('y pixels')
+    plt.xlabel('x pixels')
+
+    circle1 = plt.Circle((centroid_x, centroid_y), meta.photap, color='r', fill=False, lw=3, alpha=0.7, label='target aperture')
+    circle2 = plt.Circle((centroid_x, centroid_y), meta.skyin, color='w', fill=False, lw=4, alpha=0.8, label='sky aperture')
+    circle3 = plt.Circle((centroid_x, centroid_y), meta.skyout, color='w', fill=False, lw=4, alpha=0.8)
+    plt.gca().add_patch(circle1)
+    plt.gca().add_patch(circle2)
+    plt.gca().add_patch(circle3)
+    add_colorbar(im, label='Flux (electrons)')
+    plt.xlim(0, flux.shape[1])
+    plt.ylim(0, flux.shape[0])
+    plt.xlabel('x pixels')
+    plt.ylabel('y pixels')
+
+    plt.legend()
+    plt.tight_layout()
+    file_number = str(m).zfill(int(np.floor(np.log10(meta.num_data_files))+1))
+    int_number = str(i).zfill(int(np.floor(np.log10(meta.n_int))+1))
+
+    fname = (f'figs{os.sep}fig3306_file{file_number}_int{int_number}_2D_Frame' + figure_filetype)
+    plt.savefig(meta.outputdir + fname, dpi=250, tight_layout=True)
+    if not meta.hide_plots:
+        plt.pause(0.2)
+
+
+def phot_2d_frame_zoom(meta, m, i, data):
+    """
+    Plots the 2D frame together with the centroid position and apertures.
+    """
+    plt.figure(3504, figsize=(6, 5))
+    plt.clf()
+    plt.suptitle('2D frame with centroid and apertures (zoom-in)')
+    flux, centroid_x, centroid_y = data.flux[i], data.centroid_x[i], data.centroid_y[i]
+
+    xmin, xmax = data.flux.x.min().values-meta.xwindow[0], data.flux.x.max().values-meta.xwindow[0]
+    ymin, ymax = data.flux.y.min().values-meta.ywindow[0], data.flux.y.max().values-meta.ywindow[0]
+
+    im = plt.imshow(flux, vmin=0, vmax=5e3, origin='lower', aspect='equal', extent=[xmin, xmax, ymin, ymax])
+    plt.scatter(centroid_x, centroid_y, marker='x', s=25, c='r', label='centroid')
+    plt.title('Full Frame')
+    plt.ylabel('y pixels')
+    plt.xlabel('x pixels')
+
+    circle1 = plt.Circle((centroid_x, centroid_y), meta.photap, color='r', fill=False, lw=3, alpha=0.7, label='target aperture')
+    circle2 = plt.Circle((centroid_x, centroid_y), meta.skyin, color='w', fill=False, lw=4, alpha=0.8, label='sky aperture')
+    circle3 = plt.Circle((centroid_x, centroid_y), meta.skyout, color='w', fill=False, lw=4, alpha=0.8)
+    plt.gca().add_patch(circle1)
+    plt.gca().add_patch(circle2)
+    plt.gca().add_patch(circle3)
+
+    add_colorbar(im, label='Flux (electrons)')
+    xlim_min = max(0, centroid_x - meta.skyout - 10)
+    xlim_max = min(centroid_x + meta.skyout + 10, flux.shape[1])
+    ylim_min = max(0, centroid_y - meta.skyout - 10)
+    ylim_max = min(centroid_y + meta.skyout + 10, flux.shape[0])
+
+    plt.xlim(xlim_min, xlim_max)
+    plt.ylim(ylim_min, ylim_max)
+    plt.xlabel('x pixels')
+    plt.ylabel('y pixels')
+
+    plt.legend()
+    plt.tight_layout()
+    file_number = str(m).zfill(int(np.floor(np.log10(meta.num_data_files))+1))
+    int_number = str(i).zfill(int(np.floor(np.log10(meta.n_int))+1))
+
+    fname = (f'figs{os.sep}fig3504_file{file_number}_int{int_number}_2D_Frame_Zoom' + figure_filetype)
+    plt.savefig(meta.outputdir + fname, dpi=250, tight_layout=True)
+    if not meta.hide_plots:
+        plt.pause(0.2)
+
+
+def phot_2d_frame_oof(meta, m, i, data, flux_w_oof):
+    """
+    Plots the 2D frame together with the centroid position and apertures.
+    """
+    fig, ax = plt.subplots(2, 1, figsize=(8.2, 4.2))
+
+    im0 = ax[0].imshow(flux_w_oof, origin='lower', norm=LogNorm(vmin=0.1, vmax=40), cmap='viridis')
+    ax[0].set_title('Before 1/f correction')
+    ax[0].set_ylabel('y pixels')
+
+    flux = data.flux.values[i]
+    im1 = ax[1].imshow(flux, origin='lower', norm=LogNorm(vmin=0.1, vmax=40), cmap='viridis')
+    ax[1].set_title('After 1/f correction')
+    ax[1].set_xlabel('x pixels')
+    ax[1].set_ylabel('y pixels')
+
+    plt.subplots_adjust(hspace=0.3)
+
+    cbar = fig.colorbar(im1, ax=ax)
+    cbar.ax.set_ylabel('Flux (electrons)')
+    file_number = str(m).zfill(int(np.floor(np.log10(meta.num_data_files))+1))
+    int_number = str(i).zfill(int(np.floor(np.log10(meta.n_int))+1))
+    fig.suptitle((f'Segment {file_number}, Integration {int_number}'), y=0.99)
+
+    fname = (f'figs{os.sep}fig3307_file{file_number}_int{int_number}_2D_Frame_OOF' + figure_filetype)
+    plt.savefig(meta.outputdir + fname, dpi=250, tight_layout=True)
+    if not meta.hide_plots:
+        plt.pause(0.2)
+
+
+def phot_2d_frame_diff(meta, data):
+    """
+    Plots the 2D frame together with the centroid position and apertures.
+    """
+    for i in range(len(data.aplev.values)-1):
+        plt.figure(3505)
+        plt.clf()
+        plt.suptitle('2D frame differences')
+        flux1 = data.flux.values[i]
+        flux2 = data.flux.values[i+1]
+        plt.imshow(flux2-flux1, origin='lower', vmin=-600, vmax=600)
+        plt.xlim(1064-120-512, 1064+120-512)
+        plt.ylim(0, flux1.shape[0])
+        plt.xlabel('x pixels')
+        plt.ylabel('y pixels')
+
+        plt.colorbar(label = 'Delta Flux (electrons)')
+        plt.tight_layout()
+        #file_number = str(m).zfill(int(np.floor(np.log10(meta.num_data_files)) + 1))
+        int_number = str(i).zfill(int(np.floor(np.log10(meta.n_int)) + 1))
+        plt.suptitle((f'Integration {int_number}'), y=0.99)
+
+        fname = (f'figs{os.sep}fig3505_int{int_number}_2D_Frame_Diff' + figure_filetype)
+        plt.savefig(meta.outputdir + fname, dpi=250, tight_layout=True)
+        if not meta.hide_plots:
+            plt.pause(0.2)