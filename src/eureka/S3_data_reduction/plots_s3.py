--- conflicted
+++ resolved
@@ -359,9 +359,74 @@
     if not meta.hide_plots:
         plt.pause(0.1)
 
-<<<<<<< HEAD
+
+def driftypos(data, meta):
+    '''Plot the spatial jitter. (Fig 3305)
+
+    Parameters
+    ----------
+    data : Xarray Dataset
+        The Dataset object.
+    meta : eureka.lib.readECF.MetaClass
+        The metadata object.
+
+    Returns
+    -------
+    None
+
+    Notes
+    -----
+    History:
+
+    - 2022-07-11 Caroline Piaulet
+        First version of this function
+    '''
+    plt.figure(3305, figsize=(8, 4))
+    plt.clf()
+    plt.plot(np.arange(meta.n_int), data["driftypos"].values, '.')
+    plt.ylabel('Spectrum spatial profile center')
+    plt.xlabel('Frame Number')
+    plt.tight_layout()
+    fname = 'figs' + os.sep + 'fig3305_DriftYPos' + figure_filetype
+    plt.savefig(meta.outputdir + fname, bbox_inches='tight', dpi=300)
+    if not meta.hide_plots:
+        plt.pause(0.2)
+
+
+def driftywidth(data, meta):
+    '''Plot the spatial profile's fitted Gaussian width. (Fig 3306)
+
+    Parameters
+    ----------
+    data : Xarray Dataset
+        The Dataset object.
+    meta : eureka.lib.readECF.MetaClass
+        The metadata object.
+
+    Returns
+    -------
+    None
+
+    Notes
+    -----
+    History:
+
+    - 2022-07-11 Caroline Piaulet
+        First version of this function
+    '''
+    plt.figure(3306, figsize=(8, 4))
+    plt.clf()
+    plt.plot(np.arange(meta.n_int), data["driftywidth"].values, '.')
+    plt.ylabel('Spectrum spatial profile width')
+    plt.xlabel('Frame Number')
+    plt.tight_layout()
+    fname = 'figs' + os.sep + 'fig3306_DriftYWidth' + figure_filetype
+    plt.savefig(meta.outputdir + fname, bbox_inches='tight', dpi=300)
+    if not meta.hide_plots:
+        plt.pause(0.2)
+
+
 #Photometry
-
 def phot_lc(meta, data):
     """
     Plots the flux as a function of time.
@@ -375,43 +440,10 @@
     plt.tight_layout()
     fname = (f'figs{os.sep}fig3103-1D_LC' + figure_filetype)
     plt.savefig(meta.outputdir+fname, dpi=300)
-=======
-
-def driftypos(data, meta):
-    '''Plot the spatial jitter. (Fig 3305)
-
-    Parameters
-    ----------
-    data : Xarray Dataset
-        The Dataset object.
-    meta : eureka.lib.readECF.MetaClass
-        The metadata object.
-
-    Returns
-    -------
-    None
-    
-    Notes
-    -----
-    History:
-    
-    - 2022-07-11 Caroline Piaulet
-        First version of this function
-    '''
-    plt.figure(3305, figsize=(8, 4))
-    plt.clf()
-    plt.plot(np.arange(meta.n_int), data["driftypos"].values, '.')
-    plt.ylabel('Spectrum spatial profile center')
-    plt.xlabel('Frame Number')
-    plt.tight_layout()
-    fname = 'figs'+os.sep+'fig3305_DriftYPos'+figure_filetype
-    plt.savefig(meta.outputdir+fname, bbox_inches='tight', dpi=300)
->>>>>>> c55eea7d
-    if not meta.hide_plots:
-        plt.pause(0.2)
-
-
-<<<<<<< HEAD
+    if not meta.hide_plots:
+        plt.pause(0.2)
+
+
 def phot_bg(meta, data):
     """
     Plots the background flux as a function of time.
@@ -539,36 +571,5 @@
     plt.tight_layout()
     fname = (f'figs{os.sep}fig3308_aperture_size' + figure_filetype)
     plt.savefig(meta.outputdir + fname, dpi=250)
-=======
-def driftywidth(data, meta):
-    '''Plot the spatial profile's fitted Gaussian width. (Fig 3306)
-
-    Parameters
-    ----------
-    data : Xarray Dataset
-        The Dataset object.
-    meta : eureka.lib.readECF.MetaClass
-        The metadata object.
-
-    Returns
-    -------
-    None
-    
-    Notes
-    -----
-    History:
-    
-    - 2022-07-11 Caroline Piaulet
-        First version of this function
-    '''
-    plt.figure(3306, figsize=(8, 4))
-    plt.clf()
-    plt.plot(np.arange(meta.n_int), data["driftywidth"].values, '.')
-    plt.ylabel('Spectrum spatial profile width')
-    plt.xlabel('Frame Number')
-    plt.tight_layout()
-    fname = 'figs'+os.sep+'fig3306_DriftYWidth'+figure_filetype
-    plt.savefig(meta.outputdir+fname, bbox_inches='tight', dpi=300)
->>>>>>> c55eea7d
     if not meta.hide_plots:
         plt.pause(0.2)